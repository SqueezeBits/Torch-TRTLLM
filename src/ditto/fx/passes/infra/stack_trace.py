<<<<<<< HEAD
# pylint: disable=unused-argument, invalid-name

from abc import ABC, abstractmethod
from collections.abc import Callable
from typing import ClassVar, Generic

import torch
=======
# Copyright 2025 SqueezeBits, Inc.
#
# Licensed under the Apache License, Version 2.0 (the "License");
# you may not use this file except in compliance with the License.
# You may obtain a copy of the License at
#
#     http://www.apache.org/licenses/LICENSE-2.0
#
# Unless required by applicable law or agreed to in writing, software
# distributed under the License is distributed on an "AS IS" BASIS,
# WITHOUT WARRANTIES OR CONDITIONS OF ANY KIND, either express or implied.
# See the License for the specific language governing permissions and
# limitations under the License.

>>>>>>> c396108c
from torch.fx import Node
from torch.fx.graph import _parse_stack_trace, _ParsedStackTrace
from typing_extensions import Self, TypeVar

from ....literals import LoraPluginInputPrefix
from ....types import StrictlyTyped, verify
from ...metadata_keys import LORA_PROTOS, ORIGINAL_TARGET, STACK_TRACE, TENSOR_META, VAL
from ...nodes import NodeSpecialization
from ...targets import LoraProto


class StackTrace(_ParsedStackTrace):
    """A parsed stack trace with additional functionality.

    Extends _ParsedStackTrace to add raw string representation and parsing capabilities.
    """

    @property
    def raw(self) -> str:
        """Get the raw stack trace string."""
        return f'File "{self.file}", line {self.lineno}, in {self.name}\n    Created by {self.code}'

    @classmethod
    def parse(cls, stack_trace: str | None) -> Self | None:
        """Parse a stack trace string into a StackTrace object.

        Args:
            stack_trace: The stack trace string to parse

        Returns:
            A StackTrace object if parsing succeeds, None otherwise
        """
        if stack_trace is None or (_self := _parse_stack_trace(stack_trace)) is None:
            return None
        return cls(
            file=_self.file,
            lineno=_self.lineno,
            name=_self.name,
            code=_self.code,
        )


def propagate_metadata_from(
    node: Node | NodeSpecialization,
    *others: Node | NodeSpecialization,
    to: Node | NodeSpecialization,
) -> None:
    """Propagate metadata from source node(s) to target node.

    Args:
        node: The primary source node
        others: Additional source nodes
        to: The target node to inject metadata into
    """
    for propagator_class in PROPAGATOR_REGISTRY.values():
        propagator_class.update_metadata(node, *others, to=to)
    # Simply copy all non-registered metadata to the target node.
    to.meta.update({name: value for name, value in node.meta.items() if name not in PROPAGATOR_REGISTRY})


PropagatorType = TypeVar("PropagatorType", bound="MetadataPropagator")
MetadataType = TypeVar("MetadataType", default=None)
PROPAGATOR_REGISTRY: dict[str, type["MetadataPropagator"]] = {}


class MetadataPropagator(StrictlyTyped, ABC, Generic[MetadataType]):
    """Base class for metadata propagators that handle transferring metadata between nodes.

    Attributes:
        KEY: Class variable storing the metadata key this propagator handles
    """

    KEY: ClassVar[str]

    @classmethod
    def register(cls, key: str) -> Callable[[type[PropagatorType]], type[PropagatorType]]:
        """Register a metadata propagator for a specific key.

        Args:
            key: The metadata key to register for

        Returns:
            A decorator that registers the propagator class
        """

        def decorator(subclass: type[PropagatorType]) -> type[PropagatorType]:
            PROPAGATOR_REGISTRY[key] = subclass
            subclass.KEY = key
            return subclass

        return decorator

    @classmethod
    def update_metadata(
        cls,
        node: Node | NodeSpecialization,
        *others: Node | NodeSpecialization,
        to: Node | NodeSpecialization,
    ) -> None:
        """Update metadata on the target node from source node(s).

        Args:
            node (Node | NodeSpecialization): The primary source node
            others (Node | NodeSpecialization): Additional source nodes
            to (Node | NodeSpecialization): The target node to update metadata on
        """
        if (value := cls.compute_metadata(node, *others, to=to)) is not None:
            to.meta[cls.KEY] = value

    @classmethod
    @abstractmethod
    def compute_metadata(
        cls,
        node: Node | NodeSpecialization,
        *others: Node | NodeSpecialization,
        to: Node | NodeSpecialization,
    ) -> MetadataType | None:
        """Compute metadata for the target node from source node(s).

        Args:
            node (Node | NodeSpecialization): The primary source node
            others (Node | NodeSpecialization): Additional source nodes
            to (Node | NodeSpecialization): The target node to compute metadata for

        Returns:
            The computed metadata or None if no metadata is computed
        """


@MetadataPropagator.register(TENSOR_META)
@MetadataPropagator.register(VAL)
class Forget(MetadataPropagator[None]):
    """Propagator that forgets tensor metadata and values by returning None."""

    @classmethod
    def compute_metadata(
        cls,
        node: Node | NodeSpecialization,
        *others: Node | NodeSpecialization,
        to: Node | NodeSpecialization,
    ) -> None:
        """Forget tensor metadata and values by returning None.

        Args:
            node (Node | NodeSpecialization): The source node
            others (Node | NodeSpecialization): Additional source nodes
            to (Node | NodeSpecialization): The target node
        """
        return None


@MetadataPropagator.register(STACK_TRACE)
class AppendStackTrace(MetadataPropagator[str]):
    """Propagator that appends stack trace information from source to target nodes."""

    @classmethod
    def compute_metadata(
        cls,
        node: Node | NodeSpecialization,
        *others: Node | NodeSpecialization,
        to: Node | NodeSpecialization,
    ) -> str | None:
        """Append stack trace information from source to target nodes.

        Args:
            node (Node | NodeSpecialization): The source node
            others (Node | NodeSpecialization): Additional source nodes
            to (Node | NodeSpecialization): The target node

        Returns:
            str | None: The appended stack trace or None if no stack trace is available
        """
        if node.stack_trace is None:
            return None
        if parsed_stack_trace := StackTrace.parse(to.stack_trace):
            code = parsed_stack_trace.code
            if others:
                code = f"{code} fusing ({', '.join(n.name for n in (node, *others))})"
            else:
                code = f"{code} substituting {node.name}"
            return f"{node.stack_trace} -> {code}"
        return node.stack_trace


@MetadataPropagator.register(ORIGINAL_TARGET)
class KeepOriginalTargetForGetAttr(MetadataPropagator[str]):
    """Propagator that preserves the original target for get_attr operations."""

    @classmethod
    def compute_metadata(
        cls,
        node: Node | NodeSpecialization,
        *others: Node | NodeSpecialization,
        to: Node | NodeSpecialization,
    ) -> str | None:
        """Preserve the original target for get_attr operations.

        Args:
            node (Node | NodeSpecialization): The source node
            others (Node | NodeSpecialization): Additional source nodes
            to (Node | NodeSpecialization): The target node

        Returns:
            str | None: The original target or None if the node is not a get_attr operation
        """
        if node.op == to.op == "get_attr" and not others:
            return node.meta.get(cls.KEY, node.target)
        return None


@MetadataPropagator.register(LORA_PROTOS)
class MergeLoraProtos(MetadataPropagator[dict[LoraPluginInputPrefix, LoraProto]]):
    """Propagator that merges LoRA prototypes from multiple mm nodes."""

    @classmethod
    def compute_metadata(
        cls,
        node: Node | NodeSpecialization,
        *others: Node | NodeSpecialization,
        to: Node | NodeSpecialization,
    ) -> dict[LoraPluginInputPrefix, LoraProto] | None:
        """Merge LoRA prototypes from multiple mm nodes.

        Args:
            node (Node | NodeSpecialization): The source node
            others (Node | NodeSpecialization): Additional source nodes
            to (Node | NodeSpecialization): The target node

        Returns:
            dict[LoraPluginInputPrefix, LoraProto] | None: The merged LoRA prototypes or None
                if the nodes are not mm nodes
        """
        if all(n.target is not torch.ops.aten.mm.default for n in (node, *others, to)):
            return None
        lora_protos: dict[LoraPluginInputPrefix, LoraProto] = {}
        for n in (node, *others):
            if (protos := verify(n.meta.get(LORA_PROTOS), as_type=dict[LoraPluginInputPrefix, LoraProto])) is not None:
                lora_protos.update(protos)
        return lora_protos<|MERGE_RESOLUTION|>--- conflicted
+++ resolved
@@ -1,12 +1,3 @@
-<<<<<<< HEAD
-# pylint: disable=unused-argument, invalid-name
-
-from abc import ABC, abstractmethod
-from collections.abc import Callable
-from typing import ClassVar, Generic
-
-import torch
-=======
 # Copyright 2025 SqueezeBits, Inc.
 #
 # Licensed under the Apache License, Version 2.0 (the "License");
@@ -21,7 +12,13 @@
 # See the License for the specific language governing permissions and
 # limitations under the License.
 
->>>>>>> c396108c
+# pylint: disable=unused-argument, invalid-name
+
+from abc import ABC, abstractmethod
+from collections.abc import Callable
+from typing import ClassVar, Generic
+
+import torch
 from torch.fx import Node
 from torch.fx.graph import _parse_stack_trace, _ParsedStackTrace
 from typing_extensions import Self, TypeVar
