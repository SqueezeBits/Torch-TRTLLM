# Copyright 2025 SqueezeBits, Inc.
#
# Licensed under the Apache License, Version 2.0 (the "License");
# you may not use this file except in compliance with the License.
# You may obtain a copy of the License at
#
#     http://www.apache.org/licenses/LICENSE-2.0
#
# Unless required by applicable law or agreed to in writing, software
# distributed under the License is distributed on an "AS IS" BASIS,
# WITHOUT WARRANTIES OR CONDITIONS OF ANY KIND, either express or implied.
# See the License for the specific language governing permissions and
# limitations under the License.

import operator

import tensorrt as trt
import torch
from loguru import logger
from torch.fx import Graph, GraphModule, Node
from typing_extensions import Self

from ...debug import save_for_debug
from ...types import DataType, StrictlyTyped, SymbolicShape, expect_identical
from ..nodes import (
    BMM,
    Cat,
    GetAttr,
    GetItem,
    Permute,
    Reshape,
    Rope,
    ScaledDotProductAttention,
    SplitWithSizes,
    SqueezeDim,
    ToCopy,
)
from ..subgraphs import FusedLinear, Linear, TrailingReformatPath
from ..targets import FAKE_ROPE_TARGETS, GPTAttentionPlugin, GPTAttentionPluginInputs, ROPEConfig
from ..utils import find_nearest, get_tensor_metadata
from .infra import GraphOptimizationPass, PassResult


class ReplaceSDPAByGPTAttentionPlugin(GraphOptimizationPass):
    """Replace F.scaled_dot_product_attention by FakeGPTAttentionPlugin (required for trtllm).

    Attributes:
        dtype (torch.dtype): The data type of the input tensor
    """

    dtype: torch.dtype
    tp_size: int
    tp_rank: int

    # pylint: disable-next=too-many-locals,too-many-statements
    def call(self, graph_module: GraphModule) -> PassResult:
        save_for_debug("before_attn_plugin", graph_module)
        layer_idx = -1
        graph = graph_module.graph
        global_rope_config: ROPEConfig | None = None
        global_plugin_inputs: GPTAttentionPluginInputs | None = None

        modified = False
        for node in graph.nodes:
            if not (
                (sdpa := ScaledDotProductAttention.specialize_from(node))
                and sdpa.default_scale is not None
                and (attn := MHA.extract_from(sdpa) or MLA.extract_from(sdpa))
            ):
                continue

            is_mla_enabled = isinstance(attn, MLA)
            if not sdpa.is_eligible_for_gpt_attention_plugin(is_mla_enabled):
                continue
            q_lora_rank = attn.q_lora_rank if is_mla_enabled else 0
            kv_lora_rank = attn.kv_lora_rank if is_mla_enabled else 0
            qk_nope_head_dim = attn.qk_nope_head_dim if is_mla_enabled else 0
            qk_rope_head_dim = attn.qk_rope_head_dim if is_mla_enabled else 0
            v_head_dim = attn.v_head_dim if is_mla_enabled else 0
            attn.rope_config.compute_rope_constants(qk_rope_head_dim)

            layer_idx += 1
            logger.debug(f"Replacing SDPA at layer {layer_idx} with {attn = }")
            if global_rope_config is None:
                global_rope_config = attn.rope_config
            elif global_rope_config != attn.rope_config:
                logger.warning(
                    f"Local RoPE config mismatched with the global one at layer {layer_idx}:\n"
                    f"  * global: {global_rope_config}\n"
                    f"  * query: {attn.rope_config}\n"
                    "Will use the global RoPE config anyway."
                )

            if global_plugin_inputs is None:
                last_placeholder = list(graph.find_nodes(op="placeholder"))[-1]
                with graph.inserting_after(last_placeholder):
                    self.create_rope_input_nodes(
                        graph,
                        global_rope_config.rotary_inv_freq,
                        global_rope_config.rotary_cos_sin,
                        global_rope_config.long_rope_rotary_inv_freq,
                        global_rope_config.long_rope_rotary_cos_sin,
                    )
                global_plugin_inputs = GPTAttentionPluginInputs.find_from(graph, global_rope_config.is_rope)
                logger.debug(f"Found GPTAttentionPluginInputs for layer {layer_idx}")

            gpt_attention_plugin = GPTAttentionPlugin(
                layer_idx=layer_idx,
                num_heads=attn.num_heads,
                num_kv_heads=attn.num_kv_heads_per_group,
                layer_idx_in_cache_pool=layer_idx,
<<<<<<< HEAD
                head_size=attn.embed_dim,
=======
                head_size=mha.embed_dim,
                tp_size=self.tp_size,
                tp_rank=self.tp_rank,
>>>>>>> 942dadaa
                type_id=DataType(self.dtype).to(trt.DataType),
                q_scaling=sdpa.default_scale / sdpa.scale,
                is_mla_enabled=is_mla_enabled,
                q_lora_rank=q_lora_rank,
                kv_lora_rank=kv_lora_rank,
                qk_nope_head_dim=qk_nope_head_dim,
                qk_rope_head_dim=qk_rope_head_dim,
                v_head_dim=v_head_dim,
                **attn.rope_config.model_dump(),
            )

            with graph.inserting_before(node):
                plugin_inputs = global_plugin_inputs.model_dump()
                if not is_mla_enabled:
                    qkv = attn.qkv
                else:
                    hidden_states = SqueezeDim.create(graph, attn.hidden_states, 0)
                    compressed_kv = SqueezeDim.create(graph, attn.compressed_kv, 0)
                    k_pe = SqueezeDim.create(graph, attn.k_pe, 0)
                    qkv = Cat.create(graph, [hidden_states, compressed_kv, k_pe], 1).node
                    fused_q_proj, q_b_proj, kv_b_proj = attn.create_mla_weights(graph)
                    mla_inputs = {
                        "fused_q_proj": fused_q_proj,
                        "q_b_proj": q_b_proj,
                        "kv_b_proj": kv_b_proj,
                    }
                    plugin_inputs.update(mla_inputs)

                if (qkv_meta := get_tensor_metadata(qkv)) and ((out_dtype := qkv_meta.dtype) != self.dtype):
                    qkv = ToCopy.create(graph, qkv, dtype=self.dtype).node

                plugin_node = graph.call_function(
                    gpt_attention_plugin,
                    (qkv,),
                    plugin_inputs,
                )
                if out_dtype is not None:
                    plugin_node = ToCopy.create(graph, plugin_node, dtype=out_dtype).node
                # See https://pytorch.org/docs/stable/generated/torch.nn.functional.scaled_dot_product_attention.html
                # pylint: disable-next=invalid-name
<<<<<<< HEAD
                N, *others, Hq, _, Ev = attn.output_shape  # noqa: N806
                out_reshape = Reshape.create(graph, plugin_node, [N, *others, -1, Hq, Ev])
=======
                N, *others, Hq, _, Ev = mha.output_shape  # noqa: N806
                out_reshape = Reshape.create(graph, plugin_node, [N, *others, -1, Hq // self.tp_size, Ev])
>>>>>>> 942dadaa
                dims = [*range(4 + len(others))]
                dims[-2], dims[-3] = dims[-3], dims[-2]
                out_permute = Permute.create(graph, out_reshape, dims)
            node.replace_all_uses_with(out_permute.node)
            modified = True
        return PassResult(graph_module=graph_module, modified=modified)

    # pylint: disable-next=too-many-positional-arguments
    def create_rope_input_nodes(
        self,
        graph: Graph,
        rotary_inv_freq: torch.nn.Parameter | None,
        rotary_cos_sin: torch.nn.Parameter | None,
        long_rope_rotary_inv_freq: torch.nn.Parameter | None,
        long_rope_rotary_cos_sin: torch.nn.Parameter | None,
    ) -> None:
        """Create GetAttr nodes for RoPE parameters in the graph.

        Creates GetAttr nodes to access RoPE (Rotary Position Embedding) parameters
        that will be used by the GPT attention plugin. Only creates nodes for
        parameters that are not None.

        Args:
            graph (Graph): The computation graph to add GetAttr nodes to
            rotary_inv_freq (torch.nn.Parameter | None): RoPE inverse frequency parameter
            rotary_cos_sin (torch.nn.Parameter | None): RoPE cosine/sine parameter
            long_rope_rotary_inv_freq (torch.nn.Parameter | None): Long RoPE inverse frequency parameter
            long_rope_rotary_cos_sin (torch.nn.Parameter | None): Long RoPE cosine/sine parameter

        Returns:
            None
        """
        for name, param in [
            ("rotary_inv_freq", rotary_inv_freq),
            ("rotary_cos_sin", rotary_cos_sin),
            ("long_rope_rotary_inv_freq", long_rope_rotary_inv_freq),
            ("long_rope_rotary_cos_sin", long_rope_rotary_cos_sin),
        ]:
            if param is not None:
                _ = GetAttr.create(graph, name, param)


class MHA(StrictlyTyped):
    """Multi-Head Attention configuration for GPTAttentionPlugin.

    Attributes:
        qkv (Node): The fused QKV projection node
        rope_config (ROPEConfig): The RoPE configuration
        num_attn_groups (int): The number of attention groups
        num_heads (int): The number of attention heads
        embed_dim (int): The embedding dimension
        num_kv_heads (int): The number of KV heads
        output_shape (SymbolicShape): The output shape
    """

    qkv: Node
    rope_config: ROPEConfig
    num_attn_groups: int
    num_heads: int
    embed_dim: int
    num_kv_heads: int
    output_shape: SymbolicShape

    @property
    def num_kv_heads_per_group(self) -> int:
        """Number of KV heads per attention group.

        Returns:
            int: The number of KV heads per attention group
        """
        return self.num_kv_heads // self.num_attn_groups

    @classmethod  # pylint: disable-next=too-many-locals
    def extract_from(cls, sdpa: ScaledDotProductAttention) -> Self | None:
        """Analyze a scaled dot product attention node to extract QKV projection and MHA configuration.

        This method examines a scaled dot product attention (SDPA) node to identify and validate:

        1. The fused linear projection that generates Q, K, V tensors
        2. The RoPE (Rotary Position Embedding) configuration
        3. The MHA configuration including:
           - Number of attention heads
           - Number of KV heads
           - Number of attention groups (for grouped query attention)
           - Embedding dimension
           - Output shape

        Requirements for successful extraction:
        - Q, K, V projections must come from the same fused linear layer
        - Q and K must have RoPE embeddings applied
        - Q and K must share identical RoPE configurations
        - K and V must have matching expansion ratios for GQA
        - Number of KV heads must be divisible by number of attention groups

        Args:
            sdpa (ScaledDotProductAttention): The ScaledDotProductAttention node to analyze

        Returns:
            Self | None:
                If all requirements are met:
                    A MHA object with the extracted configuration
                If any requirement fails:
                    None
        """
        if not (
            (query := get_tensor_metadata(sdpa.query))
            and (key := get_tensor_metadata(sdpa.key))
            and (value := get_tensor_metadata(sdpa.value))
            and (embed_dim := expect_identical(query.shape[-1], key.shape[-1], value.shape[-1])) is not None
            and (num_kv_heads := expect_identical(key.shape[-3], value.shape[-3])) is not None
        ):
            return None

        q_seq = TrailingReformatPath.configure_from(sdpa.query)
        k_seq = TrailingReformatPath.configure_from(sdpa.key)
        v_seq = TrailingReformatPath.configure_from(sdpa.value)
        q_rope = q_seq.top
        k_rope = k_seq.top
        q = TrailingReformatPath.configure_from(q_rope.all_input_nodes[0]).top
        k = TrailingReformatPath.configure_from(k_rope.all_input_nodes[0]).top
        v = v_seq.top

        if not (
            q_rope.target in FAKE_ROPE_TARGETS.values()
            and k_rope.target in FAKE_ROPE_TARGETS.values()
            and (q_proj := find_nearest(Linear, sdpa.query))
            and (k_proj := find_nearest(Linear, sdpa.key))
            and (v_proj := find_nearest(Linear, sdpa.value))
            and q_proj.output_node == k_proj.output_node == v_proj.output_node
            and (fused_linear := FusedLinear.configure_from(q_proj.mm.node))
            and tuple(s.node for s in fused_linear.slices) == (q, k, v)
            and (
                rope_config := expect_identical(
                    q_rope.meta.get("rope_config"),
                    k_rope.meta.get("rope_config"),
                    expecting_type=ROPEConfig,
                )
            )
            and (num_attn_groups := expect_identical(k_seq.total_expansion, v_seq.total_expansion)) is not None
            and (num_kv_heads % num_attn_groups == 0)
        ):
            return None

        return cls(
            qkv=q_proj.output_node,
            rope_config=rope_config,
            num_attn_groups=num_attn_groups,
            num_heads=query.shape[-3],
            embed_dim=embed_dim,
            num_kv_heads=num_kv_heads,
            output_shape=(*query.shape[:-1], value.shape[-1]),
        )


# pylint: disable=too-many-locals
class MLA(StrictlyTyped):
    """Multi-head Latent Attention configuration for GPTAttentionPlugin.

    This class represents a multi-head latent attention mechanism that is introduced in DeepseekV2.

    Attributes:
        rope_config (ROPEConfig): Configuration for rotary position embeddings
        num_heads (int): Number of attention heads
        embed_dim (int): Dimension of the embeddings
        num_kv_heads (int): Number of key/value heads (for GQA)
        output_shape (SymbolicShape): Shape of the output tensor
        hidden_states (Node): Input hidden states node
        compressed_kv (Node): Compressed key/value states node
        k_pe (Node): Key position embedding node
        q_proj (Linear): Query projection layer
        kv_b_proj (Linear): Key-value projection layer B
        q_lora_rank (int): Rank of query LoRA weights
        kv_lora_rank (int): Rank of key-value LoRA weights
        qk_nope_head_dim (int): Head dimension for query/key without position embeddings
        qk_rope_head_dim (int): Head dimension for query/key with position embeddings
        v_head_dim (int): Head dimension for values
    """

    rope_config: ROPEConfig
    num_heads: int
    embed_dim: int
    num_kv_heads: int
    output_shape: SymbolicShape
    hidden_states: Node
    compressed_kv: Node
    k_pe: Node
    q_proj: Linear
    kv_b_proj: Linear
    q_lora_rank: int
    kv_lora_rank: int
    qk_nope_head_dim: int
    qk_rope_head_dim: int
    v_head_dim: int

    @property
    def num_kv_heads_per_group(self) -> int:
        """Returns number of KV heads per attention group.

        Returns:
            int: Always returns 1 for MLA
        """
        return 1

    @classmethod
    def extract_from(cls, sdpa: ScaledDotProductAttention) -> Self | None:
        """Extracts MLA configuration from a scaled dot product attention node.

        Analyzes the computation graph around the SDPA node to identify the MLA pattern
        and extracts relevant parameters and nodes.

        Args:
            sdpa (ScaledDotProductAttention): The SDPA node to analyze

        Returns:
            Self | None: MLA configuration if pattern matches, None otherwise
        """
        # TODO: Current pattern is based on deepseek_v2_lite. Should be improved to support normal v2 as well.
        if not (
            (query := get_tensor_metadata(sdpa.query))
            and (key := get_tensor_metadata(sdpa.key))
            and (value := get_tensor_metadata(sdpa.value))
            and (num_kv_heads := expect_identical(key.shape[-3], value.shape[-3])) is not None
            and (
                q_proj := find_nearest(
                    Linear,
                    sdpa.query,
                    follow_first_only=False,
                    continue_if=lambda n: n.op == "call_function" and n.target in FAKE_ROPE_TARGETS.values(),
                )
            )
            and (
                q_split := find_nearest(
                    SplitWithSizes, q_proj.output_node, follow_parent=False, follow_first_only=False
                )
            )
            and (q_split_outputs := [getitem for user in q_split.users if (getitem := GetItem.specialize_from(user))])
            and len(q_split_outputs) == 2
            and (
                kv_b_proj := find_nearest(
                    Linear,
                    sdpa.key,
                    follow_first_only=False,
                    continue_if=lambda n: n.op == "call_function" and n.target in FAKE_ROPE_TARGETS.values(),
                )
            )
            and (
                kv_b_split := find_nearest(
                    SplitWithSizes, kv_b_proj.output_node, follow_parent=False, follow_first_only=False
                )
            )
            and (
                kv_b_split_outputs := [
                    getitem for user in kv_b_split.users if (getitem := GetItem.specialize_from(user))
                ]
            )
            and len(kv_b_split_outputs) == 2
            and (kv_a_proj := find_nearest(Linear, kv_b_proj.mm.this, follow_first_only=False))
            and (rope := find_nearest(Rope, q_proj.output_node, follow_parent=False, follow_first_only=False))
            and (rope_config := rope.meta.get("rope_config"))
            and (kv_a_proj_meta := kv_a_proj.mm.meta["tensor_meta"])
            and (
                kv_a_split := find_nearest(
                    SplitWithSizes, kv_a_proj.output_node, follow_parent=False, follow_first_only=False
                )
            )
            and (
                kv_a_split_outputs := [
                    getitem for user in kv_a_split.users if (getitem := GetItem.specialize_from(user))
                ]
            )
            and len(kv_a_split_outputs) == 2
        ):
            return None

        hidden_states = TrailingReformatPath.configure_from(kv_a_proj.mm.this).top
        compressed_kv = TrailingReformatPath.configure_from(kv_b_proj.mm.this).top
        k_pe = kv_a_split_outputs[1].node
        q_lora_rank = q_proj.weight_tensor.shape[0]
        kv_lora_rank = kv_b_proj.weight_tensor.shape[0]
        qk_nope_head_dim = q_split_outputs[0].meta["val"].shape[-1]
        qk_rope_head_dim = q_split_outputs[1].meta["val"].shape[-1]
        v_head_dim = kv_b_split_outputs[1].meta["val"].shape[-1]

        return cls(
            rope_config=rope_config,
            num_heads=query.shape[-3],
            embed_dim=kv_a_proj_meta.shape[1],
            num_kv_heads=num_kv_heads,
            output_shape=(*query.shape[:-1], value.shape[-1]),
            hidden_states=hidden_states,
            compressed_kv=compressed_kv,
            k_pe=k_pe,
            q_proj=q_proj,
            kv_b_proj=kv_b_proj,
            q_lora_rank=q_lora_rank,
            kv_lora_rank=kv_lora_rank,
            qk_nope_head_dim=qk_nope_head_dim,
            qk_rope_head_dim=qk_rope_head_dim,
            v_head_dim=v_head_dim,
        )

    def create_mla_weights(self, graph: Graph) -> tuple[Node, Node, Node]:
        """Creates and processes MLA weight tensors.

        Performs necessary transformations on the projection weights,
        to prepare them for the GPTAttentionPlugin.

        Args:
            graph (Graph): The computation graph to add new operations to

        Returns:
            tuple[Node, Node, Node]: Tuple containing:
                - Fused query weight node
                - Query projection weight node
                - Concatenated key-value projection weight node
        """
        q_b_proj_weight = self.q_proj.weight_node
        kv_b_proj_weight = self.kv_b_proj.weight_node

        q_b_proj_weight_permute = Permute.create(graph, q_b_proj_weight, (1, 0))
        q_b_proj_weight = Reshape.create(
            graph,
            q_b_proj_weight_permute,
            (self.num_heads, (self.qk_nope_head_dim + self.qk_rope_head_dim), self.q_lora_rank),
        )
        q_b_proj_weight = SplitWithSizes.create(
            graph, q_b_proj_weight, [self.qk_nope_head_dim, self.qk_rope_head_dim], 1
        )
        q_nope_weight = graph.call_function(
            operator.getitem,
            (q_b_proj_weight.node, 0),
        )
        q_pe_weight = graph.call_function(
            operator.getitem,
            (q_b_proj_weight.node, 1),
        )

        kv_b_proj_weight = Permute.create(graph, kv_b_proj_weight, (1, 0))
        kv_b_proj_weight = Reshape.create(
            graph, kv_b_proj_weight, (self.num_kv_heads, (self.qk_nope_head_dim + self.v_head_dim), self.kv_lora_rank)
        )
        kv_b_proj_weight = SplitWithSizes.create(graph, kv_b_proj_weight, [self.qk_nope_head_dim, self.v_head_dim], 1)
        k_nope_weight = graph.call_function(
            operator.getitem,
            (kv_b_proj_weight.node, 0),
        )
        v_weight = graph.call_function(
            operator.getitem,
            (kv_b_proj_weight.node, 1),
        )

        k_nope_weight_reshaped = Reshape.create(
            graph, k_nope_weight, (self.num_kv_heads * self.qk_nope_head_dim, self.kv_lora_rank)
        )
        v_weight_reshaped = Reshape.create(graph, v_weight, (self.num_kv_heads * self.v_head_dim, self.kv_lora_rank))
        kv_b_proj_weight = Cat.create(graph, [k_nope_weight_reshaped, v_weight_reshaped], 0)

        k_nope_weight = Permute.create(graph, k_nope_weight, (0, 2, 1))
        fused_q_weight = BMM.create(graph, k_nope_weight, q_nope_weight)
        fused_q_weight = Cat.create(graph, [fused_q_weight, q_pe_weight], 1)
        fused_q_weight = Reshape.create(
            graph, fused_q_weight, (self.num_kv_heads * (self.kv_lora_rank + self.qk_rope_head_dim), self.q_lora_rank)
        )

        return fused_q_weight.node, q_b_proj_weight_permute.node, kv_b_proj_weight.node<|MERGE_RESOLUTION|>--- conflicted
+++ resolved
@@ -109,13 +109,9 @@
                 num_heads=attn.num_heads,
                 num_kv_heads=attn.num_kv_heads_per_group,
                 layer_idx_in_cache_pool=layer_idx,
-<<<<<<< HEAD
                 head_size=attn.embed_dim,
-=======
-                head_size=mha.embed_dim,
                 tp_size=self.tp_size,
                 tp_rank=self.tp_rank,
->>>>>>> 942dadaa
                 type_id=DataType(self.dtype).to(trt.DataType),
                 q_scaling=sdpa.default_scale / sdpa.scale,
                 is_mla_enabled=is_mla_enabled,
@@ -156,13 +152,8 @@
                     plugin_node = ToCopy.create(graph, plugin_node, dtype=out_dtype).node
                 # See https://pytorch.org/docs/stable/generated/torch.nn.functional.scaled_dot_product_attention.html
                 # pylint: disable-next=invalid-name
-<<<<<<< HEAD
                 N, *others, Hq, _, Ev = attn.output_shape  # noqa: N806
-                out_reshape = Reshape.create(graph, plugin_node, [N, *others, -1, Hq, Ev])
-=======
-                N, *others, Hq, _, Ev = mha.output_shape  # noqa: N806
                 out_reshape = Reshape.create(graph, plugin_node, [N, *others, -1, Hq // self.tp_size, Ev])
->>>>>>> 942dadaa
                 dims = [*range(4 + len(others))]
                 dims[-2], dims[-3] = dims[-3], dims[-2]
                 out_permute = Permute.create(graph, out_reshape, dims)
