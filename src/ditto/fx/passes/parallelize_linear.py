# Copyright 2025 SqueezeBits, Inc.
#
# Licensed under the Apache License, Version 2.0 (the "License");
# you may not use this file except in compliance with the License.
# You may obtain a copy of the License at
#
#     http://www.apache.org/licenses/LICENSE-2.0
#
# Unless required by applicable law or agreed to in writing, software
# distributed under the License is distributed on an "AS IS" BASIS,
# WITHOUT WARRANTIES OR CONDITIONS OF ANY KIND, either express or implied.
# See the License for the specific language governing permissions and
# limitations under the License.

import tensorrt as trt
import torch
from pydantic import Field
from tensorrt_llm.functional import AllReduceConfig, AllReduceFusionOp, AllReduceStrategy
from torch.fx import Graph, GraphModule, Node

from ...configs import TRTLLMMapping
from ...constants import INPUT_IDS
from ...types import DataType
from ..nodes import Expand, GetAttr, Permute, Reshape, Slice
from ..subgraphs import FusedLinear, Linear
from ..targets import AllGatherPlugin, AllReducePlugin, AllReducePluginInputs
from ..utils import forget_all_descendant_fake_tensors, get_val
from .infra import (
    GraphOptimizationPass,
    PassResult,
    propagate_metadata_from,
)
from .propagate_tensor_parallelism import TensorParallelType


class ParallelizeLinear(GraphOptimizationPass):
    """Parallelize linear nodes in the graph (Tensor Parallelism).

    This pass must be run after PropagateTensorParallelism pass.

    Attributes:
        mapping (TRTLLMMapping): The mapping of the model
    """

    mapping: TRTLLMMapping = Field(frozen=True)

    def call(self, graph_module: GraphModule) -> PassResult:
        if self.mapping.tp_size == 1:
            return PassResult(graph_module=graph_module, modified=False)

        overall_modified = False
        graph = graph_module.graph
        lm_head = Linear.find_last(graph)
        for node in graph.nodes:
            if not (
                linear := (
                    fused_linear.linear
                    if (fused_linear := FusedLinear.configure_from(node))
                    else Linear.configure_from(node)
                )
            ):
                continue

            tp_type = node.meta.get("tp_type", TensorParallelType.NONE)
            if tp_type == TensorParallelType.COLUMN:
                slice_dim: list[int] | None = None
                if fused_linear:
                    slice_dim = [0]
                    for slice_node in fused_linear.slices:
                        assert isinstance(slice_node.end, int)
                        slice_dim.append(slice_node.end)
                        parallelize_slice(slice_node, self.mapping)

                parallelize_column_linear(linear, self.mapping, slice_dim=slice_dim, gather_output=linear == lm_head)
            elif tp_type == TensorParallelType.ROW:
                parallelize_row_linear(linear, self.mapping)

            overall_modified = True

        if overall_modified:
            # resolve reformatting nodes
            for node in graph.nodes:
<<<<<<< HEAD
                if node.meta.get("tp_type", TensorParallelType.NONE) == TensorParallelType.NONE:
                    embedding = embedding or Embedding.specialize_from(node)
                    continue
                parallelize_reformat(node, self.mapping)
=======
                if (
                    node.meta.get("tp_type", TensorParallelType.NONE) != TensorParallelType.NONE
                    and (reshape := Reshape.specialize_from(node) or Expand.specialize_from(node))
                    and -1 in reshape.shape
                ):
                    assert (
                        reshape.shape.count(-1) == 1
                    ), "reshape and expand node must have exactly one dynamic dimension"

                    shard_dim_idx = get_shard_dim_idx(reshape)

                    new_shape = list(reshape.shape)
                    assert isinstance(shard_dim := new_shape[shard_dim_idx], int)
                    new_shape[shard_dim_idx] = shard_dim // self.mapping.tp_size
                    args, kwargs = reshape.args_kwargs(shape=new_shape)
                    reshape.node.args = args
                    reshape.node.kwargs = kwargs
>>>>>>> 1eb454de

            assert (
                len(
                    input_ids := [
                        placeholder
                        for placeholder in graph.find_nodes(op="placeholder")
                        if placeholder.name == INPUT_IDS
                    ]
                )
                == 1
            ), "input_ids placeholder not found"
            for user in input_ids[0].users:
                forget_all_descendant_fake_tensors(user)

        return PassResult(
            graph_module=graph_module, modified=overall_modified, require_fake_tensor_prop=overall_modified
        )


def get_name_of_attr(from_name: str, tp_rank: int) -> str:
    """Create the name of the attribute with the tensor parallel rank.

    Args:
        from_name (str): The name of the attribute to append the rank to
        tp_rank (int): The tensor parallel rank to append

    Returns:
        str: The name of the attribute with the tensor parallel rank
    """
    return f"{from_name}_rank{tp_rank}"


def parallelize_column_linear(
    linear: Linear,
    mapping: TRTLLMMapping,
    *,
    slice_dim: list[int] | None = None,
    gather_output: bool = True,
    inplace: bool = False,
) -> None:
    """Parallelize the linear subgraph in column direction.

    Args:
        linear (Linear): The linear subgraph to be parallelized
        mapping (TRTLLMMapping): The tensor parallel mapping configuration
        slice_dim (list[int] | None, optional): The dimension to slice. Defaults to None.
        gather_output (bool, optional): Whether to gather the output. Defaults to True.
        inplace (bool, optional): Whether to modify the linear subgraph inplace. Defaults to False.
    """
    graph = linear.mm.node.graph

    if (dequantize := linear.weight_dequantize_node) is not None:
        input_nodes: list[Node] = []
        for dequant_input_node in linear.mm.other.all_input_nodes:
            assert (
                tensor := GetAttr.specialize_from(dequant_input_node)
            ), "dequantize's input node is not specialized to GetAttr"
            with graph.inserting_before(tensor.node):
                parallelized_weight = GetAttr.create(
                    graph,
                    get_name_of_attr(tensor.target, mapping.tp_rank),
                    tensor.tensor
                    if len(tensor.tensor.shape) == 1 or tensor.tensor.numel() == 1
                    else parallelize_2d_tensor(
                        tensor.tensor,
                        tp_size=mapping.tp_size,
                        tp_rank=mapping.tp_rank,
                        is_column=True,
                        is_transposed=False,
                    ),
                )
                propagate_metadata_from(tensor, to=parallelized_weight)
            dequant_input_node.replace_all_uses_with(parallelized_weight.node)
            input_nodes.append(parallelized_weight.node)
        parallelized_dequantize = dequantize.target.model_copy(
            update={
                "output_shape": torch.Size(
                    [dequantize.target.output_shape[0], dequantize.target.output_shape[1] // mapping.tp_size]
                )
            }
        )
        with graph.inserting_before(linear.mm.other):
            parallelized_dequantize_node = graph.call_function(parallelized_dequantize, tuple(input_nodes))
            propagate_metadata_from(linear.mm.other, to=parallelized_dequantize_node)
        linear.mm.other.replace_all_uses_with(parallelized_dequantize_node)
        if inplace:
            linear.mm.other = parallelized_dequantize_node
    else:
        assert (
            weight := GetAttr.specialize_from(linear.weight_node)
        ) is not None, "weight node is not specialized to GetAttr"
        weight_tensor = weight.tensor
        if linear.has_transposed_weight:
            weight_tensor = weight_tensor.T

        with linear.mm.node.graph.inserting_before(weight.node):
            parallelized_weight = GetAttr.create(
                linear.mm.node.graph,
                get_name_of_attr(weight.target, mapping.tp_rank),
                parallelize_2d_tensor(
                    weight_tensor,
                    tp_size=mapping.tp_size,
                    tp_rank=mapping.tp_rank,
                    is_column=True,
                    is_transposed=linear.has_transposed_weight,
                    slice_dim=slice_dim,
                ),
            )
            propagate_metadata_from(weight, to=parallelized_weight)

        weight.node.replace_all_uses_with(parallelized_weight.node)
        if inplace:
            linear.mm.other = parallelized_weight.node

    if linear.bias_node is not None and linear.add is not None and (bias := GetAttr.specialize_from(linear.bias_node)):
        if slice_dim:
            parallelized_bias_tensor = torch.concat(
                [
                    bias.tensor[
                        slice_dim[i]
                        + (slice_dim[i + 1] - slice_dim[i]) // mapping.tp_size * mapping.tp_rank : slice_dim[i]
                        + (slice_dim[i + 1] - slice_dim[i]) // mapping.tp_size * (mapping.tp_rank + 1),
                    ]
                    for i in range(len(slice_dim) - 1)
                ],
                dim=0,
            )
        else:
            local_out_features = linear.out_features // mapping.tp_size
            parallelized_bias_tensor = bias.tensor[
                local_out_features * mapping.tp_rank : local_out_features * (mapping.tp_rank + 1)
            ]

        with graph.inserting_before(bias.node):
            parallelized_bias = GetAttr.create(
                graph, get_name_of_attr(bias.target, mapping.tp_rank), parallelized_bias_tensor
            )
            propagate_metadata_from(bias, to=parallelized_bias)
        bias.node.replace_all_uses_with(parallelized_bias.node)
        if inplace:
            linear.add.other = parallelized_bias.node

    if gather_output:
        insert_allgather_plugin(graph, linear.output_node, mapping.tp_group)


def parallelize_row_linear(
    linear: Linear,
    mapping: TRTLLMMapping,
    *,
    strategy: AllReduceStrategy = AllReduceStrategy.AUTO,
    config: AllReduceConfig = AllReduceConfig(0),  # noqa: B008
    fusion_op: AllReduceFusionOp = AllReduceFusionOp.NONE,
    eps: float = 1e-5,
) -> None:
    """Parallelize the linear subgraph in row direction.

    Args:
        linear (Linear): The linear subgraph to be parallelized
        mapping (TRTLLMMapping): The tensor parallelism mapping configuration
        strategy (AllReduceStrategy, optional): The strategy of the allreduce plugin.
            Defaults to AllReduceStrategy.AUTO.
        config (AllReduceConfig, optional): The config of the allreduce plugin. Defaults to AllReduceConfig(0).
        fusion_op (AllReduceFusionOp, optional): The fusion operation of the allreduce plugin.
            Defaults to AllReduceFusionOp.NONE.
        eps (float, optional): The epsilon value of the allreduce plugin. Defaults to 1e-5.
    """
    graph = linear.mm.node.graph
    if (dequantize := linear.weight_dequantize_node) is not None:
        input_nodes: list[Node] = []
        for dequant_input_node in linear.mm.other.all_input_nodes:
            assert (
                tensor := GetAttr.specialize_from(dequant_input_node)
            ), "dequantize's input node is not specialized to GetAttr"
            with graph.inserting_before(tensor.node):
                parallelized_weight = GetAttr.create(
                    graph,
                    get_name_of_attr(tensor.target, mapping.tp_rank),
                    tensor.tensor
                    if len(tensor.tensor.shape) == 1 or tensor.tensor.numel() == 1
                    else parallelize_2d_tensor(
                        tensor.tensor,
                        tp_size=mapping.tp_size,
                        tp_rank=mapping.tp_rank,
                        is_column=False,
                        is_transposed=False,
                    ),
                )
                propagate_metadata_from(tensor, to=parallelized_weight)
            dequant_input_node.replace_all_uses_with(parallelized_weight.node)
            input_nodes.append(parallelized_weight.node)
        parallelized_dequantize = dequantize.target.model_copy(
            update={
                "output_shape": torch.Size(
                    [dequantize.target.output_shape[0] // mapping.tp_size, dequantize.target.output_shape[1]]
                )
            }
        )
        with graph.inserting_before(linear.mm.other):
            parallelized_dequantize_node = graph.call_function(parallelized_dequantize, tuple(input_nodes))
            propagate_metadata_from(linear.mm.other, to=parallelized_dequantize_node)
        linear.mm.other.replace_all_uses_with(parallelized_dequantize_node)
    else:
        assert (
            weight := GetAttr.specialize_from(linear.weight_node)
        ) is not None, "weight node is not specialized to GetAttr"
        with graph.inserting_before(weight.node):
            parallelized_weight = GetAttr.create(
                graph,
                get_name_of_attr(weight.target, mapping.tp_rank),
                parallelize_2d_tensor(
                    weight.tensor,
                    tp_size=mapping.tp_size,
                    tp_rank=mapping.tp_rank,
                    is_column=False,
                    is_transposed=linear.has_transposed_weight,
                ),
            )
            propagate_metadata_from(weight, to=parallelized_weight)
        weight.node.replace_all_uses_with(parallelized_weight.node)

    insert_allreduce_plugin(
        graph,
        linear.mm.node,
        mapping.tp_group,
        strategy=strategy,
        config=config,
        fusion_op=fusion_op,
        eps=eps,
    )


def parallelize_slice(slice_node: Slice, mapping: TRTLLMMapping) -> None:
    """Parallelize the slice node.

    Args:
        slice_node (Slice): The slice node to be parallelized
        mapping (TRTLLMMapping): The tensor parallel mapping configuration containing tp_size and tp_rank
    """
    assert isinstance(slice_node.start, int) and isinstance(slice_node.end, int)
    new_start = slice_node.start // mapping.tp_size
    new_end = slice_node.end // mapping.tp_size
    args, kwargs = slice_node.args_kwargs(start=new_start, end=new_end)
    slice_node.node.args = args
    slice_node.node.kwargs = kwargs


def parallelize_reformat(node: Node, mapping: TRTLLMMapping) -> None:
    """Parallelize a reshape or expand node by adjusting the shape for tensor parallelism.

    Args:
        node (Node): The reshape or expand node to parallelize
        mapping (TRTLLMMapping): The tensor parallel mapping configuration containing tp_size and tp_rank
    """
    if (reshape := Reshape.specialize_from(node) or Expand.specialize_from(node)) and -1 in reshape.shape:
        assert reshape.shape.count(-1) == 1, "reshape and expand node must have exactly one dynamic dimension"

        shard_dim_idx = get_shard_dim_idx(reshape)

        new_shape = list(reshape.shape)
        assert isinstance(shard_dim := new_shape[shard_dim_idx], int)
        new_shape[shard_dim_idx] = shard_dim // mapping.tp_size
        args, kwargs = reshape.args_kwargs(shape=new_shape)
        reshape.node.args = args
        reshape.node.kwargs = kwargs


def parallelize_2d_tensor(
    tensor: torch.Tensor,
    tp_size: int,
    tp_rank: int,
    *,
    is_column: bool,
    is_transposed: bool = False,
    slice_dim: list[int] | None = None,
) -> torch.Tensor:
    """Parallelize the 2D tensor in the column or row direction.

    Args:
        tensor (torch.Tensor): The tensor to be parallelized
        tp_size (int): The size of the tensor parallel
        tp_rank (int): The rank of the tensor parallel
        is_column (bool): Whether the tensor is parallelized in the column direction.
        is_transposed (bool, optional): Whether the tensor is transposed. Defaults to False.
        slice_dim (list[int], optional): The dimension to slice. Defaults to None.
    """
    if not is_column ^ is_transposed:
        tensor = tensor.T
    local_features = tensor.shape[1] // tp_size

    if slice_dim:
        parallelized_tensor = torch.concat(
            [
                tensor[
                    :,
                    slice_dim[i]
                    + (slice_dim[i + 1] - slice_dim[i]) // tp_size * tp_rank : slice_dim[i]
                    + (slice_dim[i + 1] - slice_dim[i]) // tp_size * (tp_rank + 1),
                ]
                for i in range(len(slice_dim) - 1)
            ],
            dim=1,
        )
    else:
        parallelized_tensor = tensor[:, local_features * tp_rank : local_features * (tp_rank + 1)]

    assert parallelized_tensor.shape == (
        tensor.shape[0],
        local_features,
    ), "unexpected shape of parallelized tensor"

    return parallelized_tensor if is_column ^ is_transposed else parallelized_tensor.T


# [TODO] This function is only supported for 2D tensor, it should be extended to support arbitrary dimensions
# pylint: disable-next=unused-argument
def insert_allgather_plugin(graph: Graph, to: Node, group: list[int], gather_dim: int = 0) -> None:
    """Insert an allgather plugin node into the graph.

    Args:
        graph (Graph): The graph to insert the allgather plugin node into
        to (Node): The source node to be replaced
        group (list[int]): The group of the allgather plugin
        gather_dim (int, optional): The dimension to gather. Defaults to 0.
    """
    group_size = len(group)
    assert isinstance(input_tensor := get_val(to), torch.Tensor), "not found tensor value from the node"
    # if gather_dim < 0:
    #     assert gather_dim == -1, "gather_dim must be -1 when gather_dim is lower than 0"
    #     gather_dim = input_tensor.ndim - 1
    allgather_plugin = AllGatherPlugin(group=group, type_id=DataType(input_tensor.dtype).to(trt.DataType))
    with graph.inserting_after(to):
        allgather = graph.call_function(allgather_plugin, (to,))
    with graph.inserting_after(allgather):
        reshape_1 = Reshape.create(graph, allgather, (group_size, -1, input_tensor.shape[-1] // group_size))
    with graph.inserting_after(reshape_1.node):
        permute = Permute.create(graph, reshape_1, (1, 0, 2))
    with graph.inserting_after(permute.node):
        reshape_2 = Reshape.create(graph, permute, (-1, input_tensor.shape[-1]))

    to.replace_all_uses_with(reshape_2.node, delete_user_cb=lambda user: user not in (reshape_2.node, allgather))


def insert_allreduce_plugin(
    graph: Graph,
    to: Node,
    group: list[int],
    *,
    strategy: AllReduceStrategy = AllReduceStrategy.AUTO,
    config: AllReduceConfig = AllReduceConfig(0),  # noqa: B008
    fusion_op: AllReduceFusionOp = AllReduceFusionOp.NONE,
    eps: float = 1e-5,  # TODO: default eps value should be 1e-6.
    affine: bool = False,
) -> None:
    """Insert an allreduce plugin node into the graph.

    Args:
        graph (Graph): The graph to insert the allreduce plugin node into
        to (Node): The source node to be replaced
        group (list[int]): The group of the allreduce plugin
        strategy (AllReduceStrategy, optional): The strategy of the allreduce plugin.
            Defaults to AllReduceStrategy.AUTO.
        config (AllReduceConfig, optional): The config of the allreduce plugin. Defaults to AllReduceConfig(0).
        fusion_op (AllReduceFusionOp, optional): The fusion operation of the allreduce plugin.
            Defaults to AllReduceFusionOp.NONE.
        eps (float, optional): The epsilon value of the allreduce plugin. Defaults to 1e-5.
        affine (bool, optional): Whether to apply affine transformation to the tensor. Defaults to False.
    """
    assert (to_val := get_val(to, torch.Tensor)) is not None, f"Failed to get tensor value from {to.format_node()}"
    allreduce_plugin = AllReducePlugin(
        group=group,
        type_id=DataType(dtype=to_val.dtype).to(trt.DataType),
        strategy=strategy,
        config=config,
        fusion_op=fusion_op,
        eps=eps,
        affine=affine,
    )
    plugin_inputs = AllReducePluginInputs.find_from(graph, allreduce_plugin)

    with graph.inserting_after(to):
        allreduce = graph.call_function(
            allreduce_plugin,
            (to,),
            plugin_inputs.model_dump(),
        )
    to.replace_all_uses_with(allreduce, delete_user_cb=lambda user: user is not allreduce)


def get_shard_dim_idx(reshape: Reshape | Expand) -> int:
    """Get the shard dimension index of the reshape or expand node.

    Args:
        reshape (Reshape | Expand): The reshape or expand node

    Returns:
        int: The shard dimension index
    """
    dynamic_dim_idx = reshape.shape.index(-1)
    if dynamic_dim_idx == 0 and len(reshape.shape) == 2:
        shard_dim_idx = 1
    elif dynamic_dim_idx == 1 and len(reshape.shape) in [3, 4]:
        shard_dim_idx = 2
    elif dynamic_dim_idx == 2 and len(reshape.shape) in [3, 4]:
        shard_dim_idx = 1 if len(reshape.shape) == 4 else 0
    elif dynamic_dim_idx in [2, 3] and len(reshape.shape) == 5:
        shard_dim_idx = 1
    else:
        raise ValueError(f"unexpected shape of reformatting node{reshape.node.name}: {reshape.shape}")

    return shard_dim_idx<|MERGE_RESOLUTION|>--- conflicted
+++ resolved
@@ -80,30 +80,8 @@
         if overall_modified:
             # resolve reformatting nodes
             for node in graph.nodes:
-<<<<<<< HEAD
-                if node.meta.get("tp_type", TensorParallelType.NONE) == TensorParallelType.NONE:
-                    embedding = embedding or Embedding.specialize_from(node)
-                    continue
-                parallelize_reformat(node, self.mapping)
-=======
-                if (
-                    node.meta.get("tp_type", TensorParallelType.NONE) != TensorParallelType.NONE
-                    and (reshape := Reshape.specialize_from(node) or Expand.specialize_from(node))
-                    and -1 in reshape.shape
-                ):
-                    assert (
-                        reshape.shape.count(-1) == 1
-                    ), "reshape and expand node must have exactly one dynamic dimension"
-
-                    shard_dim_idx = get_shard_dim_idx(reshape)
-
-                    new_shape = list(reshape.shape)
-                    assert isinstance(shard_dim := new_shape[shard_dim_idx], int)
-                    new_shape[shard_dim_idx] = shard_dim // self.mapping.tp_size
-                    args, kwargs = reshape.args_kwargs(shape=new_shape)
-                    reshape.node.args = args
-                    reshape.node.kwargs = kwargs
->>>>>>> 1eb454de
+                if node.meta.get("tp_type", TensorParallelType.NONE) != TensorParallelType.NONE:
+                    parallelize_reformat(node, self.mapping)
 
             assert (
                 len(
