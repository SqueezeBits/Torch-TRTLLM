# Copyright 2025 SqueezeBits, Inc.
#
# Licensed under the Apache License, Version 2.0 (the "License");
# you may not use this file except in compliance with the License.
# You may obtain a copy of the License at
#
#     http://www.apache.org/licenses/LICENSE-2.0
#
# Unless required by applicable law or agreed to in writing, software
# distributed under the License is distributed on an "AS IS" BASIS,
# WITHOUT WARRANTIES OR CONDITIONS OF ANY KIND, either express or implied.
# See the License for the specific language governing permissions and
# limitations under the License.

<<<<<<< HEAD
ACTIVATION_QUANT_SCALE = "activation_quant_scale"
=======
ACTIVATION_QUANTIZATION = "activation_quantization"
EXPERT_TYPE = "expert_type"
>>>>>>> 1eb454de
FREE_LORA_PROTO = "free_lora_proto"
LORA_PREFIX = "lora_prefix"
LAYER_INDEX = "layer_index"
LORA_PROTOS = "lora_protos"
LINEAR_TYPE = "linear_type"
MOE_CONFIG = "moe_config"
ORIGINAL_TARGET = "original_target"
STACK_TRACE = "stack_trace"
TENSOR_META = "tensor_meta"
VAL = "val"<|MERGE_RESOLUTION|>--- conflicted
+++ resolved
@@ -12,12 +12,7 @@
 # See the License for the specific language governing permissions and
 # limitations under the License.
 
-<<<<<<< HEAD
-ACTIVATION_QUANT_SCALE = "activation_quant_scale"
-=======
 ACTIVATION_QUANTIZATION = "activation_quantization"
-EXPERT_TYPE = "expert_type"
->>>>>>> 1eb454de
 FREE_LORA_PROTO = "free_lora_proto"
 LORA_PREFIX = "lora_prefix"
 LAYER_INDEX = "layer_index"
