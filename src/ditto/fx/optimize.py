from collections.abc import Callable

from loguru import logger
import torch
from torch.fx import GraphModule
from torch.fx.passes.infra.pass_manager import PassManager
from torch_tensorrt.dynamo.lowering.passes.pass_utils import clean_up_graph_after_modifications

from ..arguments import TRTLLMArgumentHint
from ..constants import AUTO_DETECT_ROPE_SUBGRAPH, FX_TRANSFORM_MAXIMUM_ITERATION, PassName
from .passes import (
    AddTRTLLMInputs,
    CastTypeMMToFP32,
    DeferUnsqueeze,
    EliminateCopy,
    EliminateNopCatOrStack,
    EliminateNopPermute,
    EliminateNopReshape,
    EliminateNopSlice,
    EliminateUnsqueezeSqueeze,
    FixActivationPrecision,
    FixSliceRanges,
    FuseConsecutivePermutes,
    FuseConsecutiveReshapes,
    FuseConsecutiveSliceConcat,
    FuseConsecutiveSplitConcat,
    FuseConsecutiveToCopys,
    FuseEquivalentNodes,
    FuseMMConstSiblings,
    FuseReciprocalMul,
    HerdConstantsToTheRight,
    InsertGatherLastTokenIds,
    ReplaceMMByFakeGemmPlugin,
    ReplaceSDPAByFakeGPTAttentionPlugin,
    ReplaceSDPAByFakeGPTAttentionPluginV2,
    ReplaceViewByReshape,
    RewriteReshapeAsUnsqueeze,
    WrapRoPESubgraphs,
)
from .passes.defer_unsqueeze import SwapUnsqueezeWithSymSizeInt
from .passes.graph_pass import GraphOptimizationPass


def get_optimization_transform(
    argument_hint: TRTLLMArgumentHint,
    dtype: torch.dtype,
    *,
    skipped_optimizers: list[PassName] | None = None,
    allow_matmul_in_fp16: bool = False,
    allow_activation_in_fp16: bool = True,
) -> Callable[[GraphModule], GraphModule]:
    """Optimize the given graph module inplace.

    Args:
        argument_hint (TRTLLMArgumentHint): the type hints for TRTLLM inputs
        skipped_optimizers (list[PassName] | None, optional): the names of optimization passes to skip.
            Defaults to None.
        allow_matmul_in_fp16 (bool, optional): whether to allow matrix multiplication to be performed in FP16 precision.
            Defaults to False.
        allow_activation_in_fp16 (bool, optional): whether to allow activations (a.k.a. non-linearities) to be
            performed in FP16 precision. Defaults to True.

    Returns:
        Callable[[GraphModule], GraphModule]: the function that applies FX optimization passes to the given graph module
    """
    return compose(
        get_level1_transform(skipped_optimizers),
        get_trtllm_conversion_transform(
            argument_hint,
            dtype,
            skipped_optimizers=skipped_optimizers,
            allow_matmul_in_fp16=allow_matmul_in_fp16,
            allow_activation_in_fp16=allow_activation_in_fp16,
        ),
        get_level2_transform(skipped_optimizers),
    )


def compose(*transforms: Callable[[GraphModule], GraphModule]) -> Callable[[GraphModule], GraphModule]:
    def composed_transform(graph_module: GraphModule) -> GraphModule:
        for transform in transforms:
            graph_module = transform(graph_module)
        return graph_module

    return composed_transform


<<<<<<< HEAD
# conversions required for TRT-LLM engine
TRTLLM_CONVERSION_PASSES: tuple[type[GraphOptimizationPass], ...] = (
    (
        InsertGatherLastTokenIds,
        WrapRoPESubgraphs,
        ReplaceSDPAByFakeGPTAttentionPlugin,
        FuseMMConstSiblings,
        # ReplaceMMByFakeGemmPlugin,
    )
    if AUTO_DETECT_ROPE_SUBGRAPH
    else (
        InsertGatherLastTokenIds,
        ReplaceSDPAByFakeGPTAttentionPluginV2,
        # TODO: improve memory management of the pass `FuseMMConstSiblings`
        FuseMMConstSiblings,
        # ReplaceMMByFakeGemmPlugin,
    )
)

=======
>>>>>>> ebc33bcc
# passes required before the TRT-LLM conversion passes
LEVEL1_PASSES: tuple[type[GraphOptimizationPass], ...] = (
    # TODO: improve memory management of the pass `ConstantSharing`
    # ConstantSharing,
    EliminateNopCatOrStack,
    EliminateCopy,
    EliminateNopSlice,
    FixSliceRanges,
    FuseConsecutiveReshapes,
    FuseConsecutivePermutes,
    FuseConsecutiveToCopys,
    FuseEquivalentNodes,
    EliminateNopReshape,
    EliminateNopPermute,
    EliminateUnsqueezeSqueeze,
    HerdConstantsToTheRight,
    # TODO: improve memory management of the pass `EliminateUnusedWeights`
    # EliminateUnusedWeights,
    # TODO: improve memory management of the pass `MakeWeightsContiguous`
    # MakeWeightsContiguous,
    ReplaceViewByReshape,
)

# passes required after the TRT-LLM conversion passes
LEVEL2_PASSES: tuple[type[GraphOptimizationPass], ...] = (
    FuseConsecutiveSliceConcat,
    FuseConsecutiveSplitConcat,
    FuseReciprocalMul,
    DeferUnsqueeze,
    RewriteReshapeAsUnsqueeze,
)


def get_trtllm_conversion_transform(
    argument_hint: TRTLLMArgumentHint,
    dtype: torch.dtype,
    *,
    skipped_optimizers: list[PassName] | None = None,
    allow_matmul_in_fp16: bool = False,
    allow_activation_in_fp16: bool = True,
) -> Callable[[GraphModule], GraphModule]:
    passes: list[type[GraphOptimizationPass] | GraphOptimizationPass] = [
        AddTRTLLMInputs(argument_hint=argument_hint),
        SwapUnsqueezeWithSymSizeInt,  # required for `InsertGatherLastTokenIds`
    ]
    passes.extend(
        (
            InsertGatherLastTokenIds,
            WrapRoPESubgraphs,
            ReplaceSDPAByFakeGPTAttentionPlugin(dtype),
            FuseMMConstSiblings,
            ReplaceMMByFakeGemmPlugin,
        )
        if AUTO_DETECT_ROPE_SUBGRAPH
        else (
            InsertGatherLastTokenIds,
            ReplaceSDPAByFakeGPTAttentionPluginV2(dtype),
            # TODO: improve memory management of the pass `FuseMMConstSiblings`
            FuseMMConstSiblings,
            ReplaceMMByFakeGemmPlugin,
        )
    )
    if not allow_matmul_in_fp16:
        passes.append(CastTypeMMToFP32(dtype))
    if allow_activation_in_fp16:
        passes.append(FixActivationPrecision(dtype=dtype))
    return get_transform(
        *passes,
        skipped_optimizers=skipped_optimizers,
        steps=1,
    )


def get_level1_transform(
    skipped_optimizers: list[PassName] | None = None,
) -> Callable[[GraphModule], GraphModule]:
    return get_transform(
        *LEVEL1_PASSES,
        skipped_optimizers=skipped_optimizers,
    )


def get_level2_transform(
    skipped_optimizers: list[PassName] | None = None,
) -> Callable[[GraphModule], GraphModule]:
    return get_transform(
        *LEVEL1_PASSES,
        *LEVEL2_PASSES,
        skipped_optimizers=skipped_optimizers,
    )


def get_transform(
    *fx_passes: type[GraphOptimizationPass] | GraphOptimizationPass,
    skipped_optimizers: list[PassName] | None = None,
    steps: int = FX_TRANSFORM_MAXIMUM_ITERATION,
) -> Callable[[GraphModule], GraphModule]:
    """Get transform out of the given FX passes.

    Args:
        *fx_passes: (type[GraphOptimizationPass]): the graph optimization pass classes to participate in the transform
        skipped_optimizers (list[PassName] | None, optional): the names of optimization passes to skip.
            Defaults to None.
        steps (int, optional): the maximum number of iterations until convergence.
            Defaults to FX_TRANSFORM_MAXIMUM_ITERATION.

    Returns:
        PassManager: a pass manager
    """
    pass_manager = PassManager(steps=steps)

    skipped_optimizers = skipped_optimizers or []
    for fx_pass in fx_passes:
        if (
            pass_name := type(fx_pass).__name__ if isinstance(fx_pass, GraphOptimizationPass) else fx_pass.__name__
        ) in skipped_optimizers:
            logger.info(f"Skipping FX optimization pass {pass_name}")
            _ = skipped_optimizers.pop(skipped_optimizers.index(pass_name))  # type: ignore[arg-type]
            continue
        pass_manager.add_pass(fx_pass if isinstance(fx_pass, GraphOptimizationPass) else fx_pass())

    if skipped_optimizers:
        logger.warning(f"Unrecognized skipped optmizer names: {skipped_optimizers}")

    def optimize(graph_module: GraphModule) -> GraphModule:
        result = pass_manager(graph_module)
        if result.modified:
            clean_up_graph_after_modifications(graph_module)
        return result.graph_module

    return optimize<|MERGE_RESOLUTION|>--- conflicted
+++ resolved
@@ -1,7 +1,7 @@
 from collections.abc import Callable
 
+import torch
 from loguru import logger
-import torch
 from torch.fx import GraphModule
 from torch.fx.passes.infra.pass_manager import PassManager
 from torch_tensorrt.dynamo.lowering.passes.pass_utils import clean_up_graph_after_modifications
@@ -53,6 +53,7 @@
 
     Args:
         argument_hint (TRTLLMArgumentHint): the type hints for TRTLLM inputs
+        dtype (torch.dtype): the data type for the plugins
         skipped_optimizers (list[PassName] | None, optional): the names of optimization passes to skip.
             Defaults to None.
         allow_matmul_in_fp16 (bool, optional): whether to allow matrix multiplication to be performed in FP16 precision.
@@ -85,28 +86,6 @@
     return composed_transform
 
 
-<<<<<<< HEAD
-# conversions required for TRT-LLM engine
-TRTLLM_CONVERSION_PASSES: tuple[type[GraphOptimizationPass], ...] = (
-    (
-        InsertGatherLastTokenIds,
-        WrapRoPESubgraphs,
-        ReplaceSDPAByFakeGPTAttentionPlugin,
-        FuseMMConstSiblings,
-        # ReplaceMMByFakeGemmPlugin,
-    )
-    if AUTO_DETECT_ROPE_SUBGRAPH
-    else (
-        InsertGatherLastTokenIds,
-        ReplaceSDPAByFakeGPTAttentionPluginV2,
-        # TODO: improve memory management of the pass `FuseMMConstSiblings`
-        FuseMMConstSiblings,
-        # ReplaceMMByFakeGemmPlugin,
-    )
-)
-
-=======
->>>>>>> ebc33bcc
 # passes required before the TRT-LLM conversion passes
 LEVEL1_PASSES: tuple[type[GraphOptimizationPass], ...] = (
     # TODO: improve memory management of the pass `ConstantSharing`
