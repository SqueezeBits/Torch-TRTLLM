# Copyright 2025 SqueezeBits, Inc.
#
# Licensed under the Apache License, Version 2.0 (the "License");
# you may not use this file except in compliance with the License.
# You may obtain a copy of the License at
#
#     http://www.apache.org/licenses/LICENSE-2.0
#
# Unless required by applicable law or agreed to in writing, software
# distributed under the License is distributed on an "AS IS" BASIS,
# WITHOUT WARRANTIES OR CONDITIONS OF ANY KIND, either express or implied.
# See the License for the specific language governing permissions and
# limitations under the License.

from collections.abc import Callable

import torch
from loguru import logger
from torch.fx import GraphModule

from ..arguments import TRTLLMArgumentHint
from ..constants import FX_TRANSFORM_MAXIMUM_ITERATION
from ..literals import PassName
from .passes import (
    AddTRTLLMInputs,
    BindUnmatchedLoraProtos,
    CanonicalizeCopy,
    CastMMToFP32,
    ConstantFolding,
    DecomposeAddMM,
    DeferCast,
    DeferUnsqueeze,
    EliminateNopCatOrStack,
    EliminateNopPermute,
    EliminateNopReshapeOrExpand,
    EliminateNopSlice,
    EliminateUnsqueezeSqueeze,
    FixActivationPrecision,
    FixBinaryElementwiseOpOverloads,
    FixSliceRanges,
    FuseConsecutivePermutes,
    FuseConsecutiveReshapes,
    FuseConsecutiveSliceConcat,
    FuseConsecutiveSplitConcat,
    FuseConsecutiveToCopys,
    FuseEquivalentNodes,
    FuseGatedMLPProjections,
    FuseQKVProjections,
    FuseReciprocalMul,
    HerdConstantsToTheRight,
    IndexLayers,
    InsertGatherLastTokenIds,
<<<<<<< HEAD
    PopLoraPlugins,
    ReplaceIndexBySlice,
=======
>>>>>>> c396108c
    ReplaceMMByFakeGemmPlugin,
    ReplaceSDPAByFakeGPTAttentionPlugin,
    ReplaceViewByReshape,
    RewriteFloatingPointLiteralsAsNodes,
    RewriteIndexAsSingleSlice,
    RewritePowAsMul,
    RewriteReshapeAsUnsqueeze,
    RewriteSplitAsSlices,
    StashLoraSubgraphs,
    WrapRoPESubgraphs,
    WrapSDPASubgraphs,
)
from .passes.defer_unsqueeze import SwapUnsqueezeWithSymSizeInt
from .passes.infra import GraphOptimizationPass, PassManager


def get_optimization_transform(
    argument_hint: TRTLLMArgumentHint,
    dtype: torch.dtype,
    *,
    skipped_optimizers: list[PassName] | None = None,
    run_matmuls_in_fp32: bool = False,
    run_activations_in_model_dtype: bool = True,
) -> Callable[[GraphModule], GraphModule]:
    """Optimize the given graph module inplace.

    Args:
        argument_hint (TRTLLMArgumentHint): the type hints for TRTLLM inputs
        dtype (torch.dtype): the data type for the plugins
        skipped_optimizers (list[PassName] | None, optional): the names of optimization passes to skip.
            Defaults to None.
        run_matmuls_in_fp32 (bool, optional): whether to run all matrix multiplications in FP32.
            Defaults to False.
        run_activations_in_model_dtype (bool, optional): whether to run all activations (a.k.a. non-linearities) in
            the given `dtype`. Defaults to True.

    Returns:
        Callable[[GraphModule], GraphModule]: the function that applies FX optimization passes to the given graph module
    """
    return compose(
        get_trtllm_conversion_transform(
            argument_hint,
            dtype,
            skipped_optimizers=skipped_optimizers,
            run_matmuls_in_fp32=run_matmuls_in_fp32,
            run_activations_in_model_dtype=run_activations_in_model_dtype,
        ),
        get_level2_transform(skipped_optimizers),
        ConstantFolding().as_transform(),
    )


def compose(*transforms: Callable[[GraphModule], GraphModule]) -> Callable[[GraphModule], GraphModule]:
    """Compose multiple transforms into a single transform.

    Args:
        *transforms: The transforms to compose

    Returns:
        A function that applies all the given transforms to a graph module
    """

    def composed_transform(graph_module: GraphModule) -> GraphModule:
        for transform in transforms:
            graph_module = transform(graph_module)
        return graph_module

    return composed_transform


# passes required before the TRT-LLM conversion passes
LEVEL1_PASSES: tuple[type[GraphOptimizationPass], ...] = (
    EliminateNopCatOrStack,
    CanonicalizeCopy,
    EliminateNopSlice,
    FixBinaryElementwiseOpOverloads,
    FixSliceRanges,
    FuseConsecutiveReshapes,
    FuseConsecutivePermutes,
    FuseConsecutiveToCopys,
    FuseEquivalentNodes,
    EliminateNopReshapeOrExpand,
    EliminateNopPermute,
    EliminateUnsqueezeSqueeze,
    HerdConstantsToTheRight,
    ReplaceViewByReshape,
    DecomposeAddMM,
    WrapSDPASubgraphs,
    DeferCast,
    RewriteSplitAsSlices,
)

# passes required after the TRT-LLM conversion passes
LEVEL2_PASSES: tuple[type[GraphOptimizationPass], ...] = (
    FuseConsecutiveSliceConcat,
    FuseConsecutiveSplitConcat,
    FuseReciprocalMul,
    DeferUnsqueeze,
    RewritePowAsMul,
    RewriteFloatingPointLiteralsAsNodes,
    RewriteReshapeAsUnsqueeze,
)


def get_trtllm_conversion_transform(
    argument_hint: TRTLLMArgumentHint,
    dtype: torch.dtype,
    *,
    skipped_optimizers: list[PassName] | None = None,
    run_matmuls_in_fp32: bool = False,
    run_activations_in_model_dtype: bool = True,
) -> Callable[[GraphModule], GraphModule]:
    """Create a transform that converts a graph module to TensorRT-LLM compatible format.

    Args:
        argument_hint: Type hints for TRTLLM inputs
        dtype: Data type for plugins
        skipped_optimizers: Names of optimization passes to skip
        run_matmuls_in_fp32: Whether to run matrix multiplications in FP32
        run_activations_in_model_dtype: Whether to run activations in model dtype

    Returns:
        A function that applies TRT-LLM conversion passes to a graph module
    """
    passes: list[type[GraphOptimizationPass] | GraphOptimizationPass] = [
        AddTRTLLMInputs(argument_hint=argument_hint),
        SwapUnsqueezeWithSymSizeInt,  # required for `InsertGatherLastTokenIds`
        InsertGatherLastTokenIds,
        StashLoraSubgraphs,
        FuseQKVProjections,
        FuseGatedMLPProjections,
        WrapRoPESubgraphs,
        RewriteIndexAsSingleSlice,
        ReplaceSDPAByFakeGPTAttentionPlugin(dtype=dtype),
        IndexLayers,
        BindUnmatchedLoraProtos,
        PopLoraPlugins(argument_hint=argument_hint),
        ReplaceMMByFakeGemmPlugin,
    ]

    if run_matmuls_in_fp32:
        passes.append(CastMMToFP32)

    if run_activations_in_model_dtype:
        passes.append(FixActivationPrecision(dtype=dtype))

    return get_transform(
        *passes,
        skipped_optimizers=skipped_optimizers,
        steps=1,
        warn_on_partial_convergence=False,
    )


def get_level1_transform(
    skipped_optimizers: list[PassName] | None = None,
) -> Callable[[GraphModule], GraphModule]:
    """Create a transform that applies level 1 optimization passes.

    Args:
        skipped_optimizers: Names of optimization passes to skip

    Returns:
        A function that applies level 1 optimization passes to a graph module
    """
    return get_transform(
        *LEVEL1_PASSES,
        skipped_optimizers=skipped_optimizers,
    )


def get_level2_transform(
    skipped_optimizers: list[PassName] | None = None,
) -> Callable[[GraphModule], GraphModule]:
    """Create a transform that applies level 2 optimization passes.

    Args:
        skipped_optimizers: Names of optimization passes to skip

    Returns:
        A function that applies level 2 optimization passes to a graph module
    """
    return get_transform(
        *LEVEL1_PASSES,
        *LEVEL2_PASSES,
        skipped_optimizers=skipped_optimizers,
    )


def get_transform(
    *fx_passes: type[GraphOptimizationPass] | GraphOptimizationPass,
    skipped_optimizers: list[PassName] | None = None,
    steps: int = FX_TRANSFORM_MAXIMUM_ITERATION,
    warn_on_partial_convergence: bool = True,
) -> Callable[[GraphModule], GraphModule]:
    """Get transform out of the given FX passes.

    Args:
        *fx_passes: (type[GraphOptimizationPass]): the graph optimization pass classes to participate in the transform
        skipped_optimizers (list[PassName] | None, optional): the names of optimization passes to skip.
            Defaults to None.
        steps (int, optional): the maximum number of iterations until convergence.
            Defaults to FX_TRANSFORM_MAXIMUM_ITERATION.
        warn_on_partial_convergence (bool, optional): Whether to warn when the graph module doesn't converge
            within the specified `steps`. Defaults to True.

    Returns:
        PassManager: a pass manager
    """
    pass_manager = PassManager(steps=steps, warn_on_partial_convergence=warn_on_partial_convergence)

    skipped_optimizers = skipped_optimizers or []
    for fx_pass in fx_passes:
        if (
            pass_name := type(fx_pass).__name__ if isinstance(fx_pass, GraphOptimizationPass) else fx_pass.__name__
        ) in skipped_optimizers:
            logger.info(f"Skipping FX optimization pass {pass_name}")
            _ = skipped_optimizers.pop(skipped_optimizers.index(pass_name))
            continue
        pass_manager.add_pass(fx_pass)

    if skipped_optimizers:
        logger.warning(f"Unrecognized skipped optmizer names: {skipped_optimizers}")

    return pass_manager.as_transform()<|MERGE_RESOLUTION|>--- conflicted
+++ resolved
@@ -50,11 +50,7 @@
     HerdConstantsToTheRight,
     IndexLayers,
     InsertGatherLastTokenIds,
-<<<<<<< HEAD
     PopLoraPlugins,
-    ReplaceIndexBySlice,
-=======
->>>>>>> c396108c
     ReplaceMMByFakeGemmPlugin,
     ReplaceSDPAByFakeGPTAttentionPlugin,
     ReplaceViewByReshape,
