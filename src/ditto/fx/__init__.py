<<<<<<< HEAD
from .config_gen import PretrainedConfigGenerationError, generate_trtllm_engine_config
=======
# Copyright 2025 SqueezeBits, Inc.
#
# Licensed under the Apache License, Version 2.0 (the "License");
# you may not use this file except in compliance with the License.
# You may obtain a copy of the License at
#
#     http://www.apache.org/licenses/LICENSE-2.0
#
# Unless required by applicable law or agreed to in writing, software
# distributed under the License is distributed on an "AS IS" BASIS,
# WITHOUT WARRANTIES OR CONDITIONS OF ANY KIND, either express or implied.
# See the License for the specific language governing permissions and
# limitations under the License.

>>>>>>> c396108c
from .fake_tensor_prop import fake_tensor_prop_on_node_creation
from .optimize import get_level1_transform, get_level2_transform, get_optimization_transform
from .passes import *
from .passes.infra import cleanup
from .update_argument_hint import update_argument_hint<|MERGE_RESOLUTION|>--- conflicted
+++ resolved
@@ -1,6 +1,3 @@
-<<<<<<< HEAD
-from .config_gen import PretrainedConfigGenerationError, generate_trtllm_engine_config
-=======
 # Copyright 2025 SqueezeBits, Inc.
 #
 # Licensed under the Apache License, Version 2.0 (the "License");
@@ -15,9 +12,10 @@
 # See the License for the specific language governing permissions and
 # limitations under the License.
 
->>>>>>> c396108c
+from .config_gen import PretrainedConfigGenerationError, generate_trtllm_engine_config
 from .fake_tensor_prop import fake_tensor_prop_on_node_creation
 from .optimize import get_level1_transform, get_level2_transform, get_optimization_transform
 from .passes import *
 from .passes.infra import cleanup
+from .targets import *
 from .update_argument_hint import update_argument_hint