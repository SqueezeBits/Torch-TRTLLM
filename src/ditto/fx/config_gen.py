# Copyright 2025 SqueezeBits, Inc.
#
# Licensed under the Apache License, Version 2.0 (the "License");
# you may not use this file except in compliance with the License.
# You may obtain a copy of the License at
#
#     http://www.apache.org/licenses/LICENSE-2.0
#
# Unless required by applicable law or agreed to in writing, software
# distributed under the License is distributed on an "AS IS" BASIS,
# WITHOUT WARRANTIES OR CONDITIONS OF ANY KIND, either express or implied.
# See the License for the specific language governing permissions and
# limitations under the License.

from tensorrt_llm._utils import trt_dtype_to_str
from torch.fx import Graph, GraphModule
from transformers import PretrainedConfig

from ..configs import (
    TRTLLMBuildConfig,
    TRTLLMEngineConfig,
    TRTLLMLoraConfig,
    TRTLLMMapping,
    TRTLLMMoEConfig,
    TRTLLMPretrainedConfig,
    TRTLLMQuantConfig,
)
from ..literals import DTypeLiteral
from ..quantization import GlobalQuantConfig
<<<<<<< HEAD
from ..types import verify
from .metadata_keys import LINEAR_TYPE, MOE_CONFIG
=======
from ..types import DataType, verify
from .metadata_keys import EXPERT_TYPE, MOE_CONFIG
from .nodes import Fp8RowwiseGemm, RmsnormQuantization, WeightOnlyGroupwiseQuantMatmul, WeightOnlyQuantMatmul
>>>>>>> 1eb454de
from .subgraphs import Linear, TokenEmbedding
from .targets import GPTAttentionPlugin, MixtureOfExpertsPlugin


class PretrainedConfigGenerationError(RuntimeError):
    """Error indicating failure in pretrained config generation based on graph module."""


def generate_trtllm_engine_config(
    graph_module: GraphModule,
    build_config: TRTLLMBuildConfig,
    mapping: TRTLLMMapping,
    *,
    global_quant_config: GlobalQuantConfig | None = None,
    architecture: str | None = None,
) -> TRTLLMEngineConfig:
    """Generate TRTLLM engine configuration.

    Args:
        graph_module (GraphModule): The graph module to process.
        build_config (TRTLLMBuildConfig): The build configuration.
        mapping (TRTLLMMapping): The mapping configuration.
        global_quant_config (GlobalQuantConfig | None): The global quantization configuration. Defaults to None.
        architecture (str | None): The architecture name, optional. Defaults to None.

    Returns:
        TRTLLMEngineConfig: The generated engine configuration.
    """
    if (lora_config := graph_module.meta.pop("lora_config", None)) is not None:
        build_config.lora_config = TRTLLMLoraConfig.model_validate(lora_config)
        build_config.plugin_config.lora_plugin = "auto"
    if graph_module.meta.get(MOE_CONFIG, None) is not None:
        build_config.plugin_config.moe_plugin = "auto"

    build_config.plugin_config.fp8_rowwise_gemm_plugin = (
        DataType(fp8_rowwise_gemm.target.type_id).to(str)  # type: ignore[assignment]
        if (fp8_rowwise_gemm := Fp8RowwiseGemm.find_in(graph_module.graph))
        else None
    )
    build_config.plugin_config.weight_only_groupwise_quant_matmul_plugin = (
        DataType(woq_group_mm.target.type_id).to(str)  # type: ignore[assignment]
        if (woq_group_mm := WeightOnlyGroupwiseQuantMatmul.find_in(graph_module.graph))
        else None
    )
    build_config.plugin_config.weight_only_quant_matmul_plugin = (
        DataType(woq_mm.target.type_id).to(str)  # type: ignore[assignment]
        if (woq_mm := WeightOnlyQuantMatmul.find_in(graph_module.graph))
        else None
    )
    build_config.plugin_config.rmsnorm_quantization_plugin = (
        DataType(rms_quant.target.type_id).to(str)  # type: ignore[assignment]
        if (rms_quant := RmsnormQuantization.find_in(graph_module.graph))
        else None
    )
    build_config.plugin_config.quantize_per_token_plugin = build_config.plugin_config.quantize_tensor_plugin = (
        build_config.plugin_config.fp8_rowwise_gemm_plugin is not None
    )

    return TRTLLMEngineConfig(
        pretrained_config=generate_trtllm_pretrained_config(
            graph_module,
            mapping,
            global_quant_config=global_quant_config,
            architecture=architecture,
        ),
        build_config=build_config,
    )


def generate_trtllm_pretrained_config(
    graph_module: GraphModule,
    mapping: TRTLLMMapping,
    *,
    global_quant_config: GlobalQuantConfig | None = None,
    architecture: str | None = None,
) -> TRTLLMPretrainedConfig:
    """Generate TRTLLMPretrainedConfig from graph module.

    Args:
        graph_module (GraphModule): The graph module to generate the pretrained config from.
        mapping (TRTLLMMapping): The tensor parallel mapping to use for the pretrained config.
        global_quant_config (GlobalQuantConfig | None): The global quantization configuration. Defaults to None.
        architecture (str | None, optional): The architecture to use for the pretrained config. Defaults to None.

    Returns:
        TRTLLMPretrainedConfig: The generated pretrained config.
    """
    vocab_size, hidden_size = get_embedding_weight_sizes(graph_module)
    pretrained_config = infer_and_validate_pretrained_configs(
        collect_gpt_attention_plugins(graph_module.graph),
        architecture=architecture or "UnknownLanguageModel",
        vocab_size=vocab_size,
        hidden_size=hidden_size,
        intermediate_size=get_intermediate_size(graph_module, mapping),
        mapping=mapping,
    )
    pretrained_config.quantization = TRTLLMQuantConfig.create_from(global_quant_config) if global_quant_config else None
    if "qwen" in pretrained_config.architecture.lower() and isinstance(
        hf_config := graph_module.meta.get("pretrained_config"), PretrainedConfig
    ):
        # pylint: disable-next=unsupported-assignment-operation
        pretrained_config.extra_fields["qwen_type"] = hf_config.model_type
    if (moe_config := graph_module.meta.pop(MOE_CONFIG, None)) is not None:
        pretrained_config.moe = TRTLLMMoEConfig.model_validate(moe_config)
    return pretrained_config


def get_embedding_weight_sizes(graph_module: GraphModule) -> tuple[int, int]:
    """Get the vocab size and hidden size from the graph module.

    Args:
        graph_module (GraphModule): The graph module to get the vocab size and hidden size from.

    Returns:
        tuple[int, int]: The vocab size and hidden size.

    Raises:
        PretrainedConfigGenerationError: If failed to infer vocab size from graph module.
    """
    for node in graph_module.graph.nodes:
        if token_embedding := TokenEmbedding.configure_from(node):
            return token_embedding.vocab_size, token_embedding.hidden_size
    raise PretrainedConfigGenerationError("Failed to infer vocab size from graph module")


def collect_gpt_attention_plugins(graph: Graph) -> list[GPTAttentionPlugin]:
    """Collect GPTAttentionPlugin nodes from the graph.

    Args:
        graph (Graph): The graph to collect GPTAttentionPlugin nodes from.

    Returns:
        list[GPTAttentionPlugin]: The collected GPTAttentionPlugin nodes that are sorted by layer index.
    """
    plugins: list[GPTAttentionPlugin] = []
    for node in graph.nodes:
        if node.op == "call_function" and isinstance(node.target, GPTAttentionPlugin):
            plugins.append(node.target)
    return sorted(plugins, key=lambda plugin: plugin.layer_idx)


def get_intermediate_size(graph_module: GraphModule, mapping: TRTLLMMapping) -> int:
    """Get intermediate size from the graph module.

    Args:
        graph_module (GraphModule): The graph module to process
        mapping (TRTLLMMapping): The tensor parallel mapping configuration

    Returns:
        int: The intermediate size.

    Raises:
        PretrainedConfigGenerationError: If no or multiple intermediate sizes are found.
    """
    values: set[int] = set()
    values_of_shared_experts: set[int] = set()
    values_of_experts: set[int] = set()
    for node in graph_module.graph.nodes:
        if (linear := Linear.configure_from(node)) and linear.lora_prefix == "mlp_4h_to_h":
            if linear.mm.meta.get(LINEAR_TYPE) == "shared_expert":
                values_of_shared_experts.add(linear.in_features)
            else:
                values.add(linear.in_features)
        if isinstance(node.target, MixtureOfExpertsPlugin):
            values_of_experts.add(node.target.expert_inter_size * mapping.tp_size)

    if not (values := values or values_of_shared_experts or values_of_experts):
        raise PretrainedConfigGenerationError("No intermediate size found in graph module")

    if len(values) > 1:
        raise PretrainedConfigGenerationError(f"Found multiple intermediate sizes in graph module: {values}")

    return values.pop()


def infer_and_validate_pretrained_configs(
    plugins: list[GPTAttentionPlugin],
    *,
    vocab_size: int,
    hidden_size: int,
    architecture: str,
    intermediate_size: int,
    mapping: TRTLLMMapping,
) -> TRTLLMPretrainedConfig:
    """Infer and validate TRTLLMPretrainedConfig from GPTAttentionPlugin nodes.

    Args:
        plugins (list[GPTAttentionPlugin]): The GPTAttentionPlugin nodes to generate the pretrained config from.
        vocab_size (int): The vocab size to use for the pretrained config.
        hidden_size (int): The hidden size to use for the pretrained config.
        architecture (str): The architecture to use for the pretrained config.
        intermediate_size (int): The hidden size of the intermediate layer.
        mapping (TRTLLMMapping): The tensor parallel mapping to use for the pretrained config.

    Returns:
        TRTLLMPretrainedConfig: The generated pretrained config.

    Raises:
        PretrainedConfigGenerationError: If failed to generate the pretrained config.
    """
    if (num_hidden_layers := len(plugins)) == 0:
        raise PretrainedConfigGenerationError("No GPTAttentionPlugin nodes found")

    first_plugin, *other_plugins = plugins
    config = infer_pretrained_config(
        0,
        first_plugin,
        vocab_size=vocab_size,
        hidden_size=hidden_size,
        architecture=architecture,
        num_hidden_layers=num_hidden_layers,
        intermediate_size=intermediate_size,
        mapping=mapping,
    )

    for i, other_plugin in enumerate(other_plugins):
        plugin_idx = i + 1  # the first (index=0) plugin has been popped out
        other_config = infer_pretrained_config(
            plugin_idx,
            other_plugin,
            vocab_size=vocab_size,
            hidden_size=hidden_size,
            architecture=architecture,
            num_hidden_layers=num_hidden_layers,
            intermediate_size=intermediate_size,
            mapping=mapping,
        )
        if config != other_config:
            raise PretrainedConfigGenerationError(
                f"pretrained config mismatched at {plugin_idx}-th GPTAttentionPlugin node:\n"
                f"  * config at index 0: {repr(config)}\n"
                f"  * config at index {plugin_idx}: {repr(other_config)}"
            )
    return config


def infer_pretrained_config(
    plugin_idx: int,
    plugin: GPTAttentionPlugin,
    *,
    vocab_size: int,
    hidden_size: int,
    architecture: str,
    num_hidden_layers: int,
    intermediate_size: int,
    mapping: TRTLLMMapping,
) -> TRTLLMPretrainedConfig:
    """Infer TRTLLMPretrainedConfig from GPTAttentionPlugin node.

    Args:
        plugin_idx (int): The index of the GPTAttentionPlugin node.
        plugin (GPTAttentionPlugin): The GPTAttentionPlugin node to generate the pretrained config from.
        vocab_size (int): The vocab size to use for the pretrained config.
        hidden_size (int): The hidden size to use for the pretrained config.
        architecture (str): The architecture to use for the pretrained config.
        num_hidden_layers (int): The number of hidden layers to use for the pretrained config.
        intermediate_size (int): The hidden size of the intermediate layer.
        mapping (TRTLLMMapping): The tensor parallel mapping to use for the pretrained config.

    Returns:
        TRTLLMPretrainedConfig: The generated pretrained config.

    Raises:
        PretrainedConfigGenerationError: If failed to generate the pretrained config.
    """
    if plugin_idx != plugin.layer_idx:
        raise PretrainedConfigGenerationError(f"Expected layer_idx={plugin_idx} but got {plugin.layer_idx=}")

    if (dtype := verify(trt_dtype_to_str(plugin.type_id), as_type=DTypeLiteral)) is None:  # type: ignore[arg-type]
        raise PretrainedConfigGenerationError(f"Found GPT attention plugin with invalid type_id={plugin.type_id}.")

    return TRTLLMPretrainedConfig(
        architecture=architecture,
        dtype=dtype,
        vocab_size=vocab_size,
        hidden_size=hidden_size,
        num_hidden_layers=num_hidden_layers * mapping.pp_size,
        num_attention_heads=plugin.num_heads * mapping.tp_size,
        num_key_value_heads=plugin.num_kv_heads * mapping.tp_size,
        intermediate_size=intermediate_size,
        mapping=mapping,
    )<|MERGE_RESOLUTION|>--- conflicted
+++ resolved
@@ -27,14 +27,9 @@
 )
 from ..literals import DTypeLiteral
 from ..quantization import GlobalQuantConfig
-<<<<<<< HEAD
-from ..types import verify
+from ..types import DataType, verify
 from .metadata_keys import LINEAR_TYPE, MOE_CONFIG
-=======
-from ..types import DataType, verify
-from .metadata_keys import EXPERT_TYPE, MOE_CONFIG
 from .nodes import Fp8RowwiseGemm, RmsnormQuantization, WeightOnlyGroupwiseQuantMatmul, WeightOnlyQuantMatmul
->>>>>>> 1eb454de
 from .subgraphs import Linear, TokenEmbedding
 from .targets import GPTAttentionPlugin, MixtureOfExpertsPlugin
 
