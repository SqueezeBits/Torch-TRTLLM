--- conflicted
+++ resolved
@@ -20,9 +20,9 @@
 from torch.fx import Node
 from typing_extensions import Self
 
-from ...literals import LoraPluginInputPrefix
+from ...literals import ExpertTypeLiteral, LoraPluginInputPrefix
 from ...types import verify
-from ..metadata_keys import ACTIVATION_QUANT_SCALE, FREE_LORA_PROTO, LAYER_INDEX, LORA_PREFIX, LORA_PROTOS
+from ..metadata_keys import ACTIVATION_QUANT_SCALE, EXPERT_TYPE, FREE_LORA_PROTO, LAYER_INDEX, LORA_PREFIX, LORA_PROTOS
 from ..nodes import (
     MM,
     AddTensorTensor,
@@ -36,6 +36,8 @@
 from ..utils import get_val
 from .subgraph import Subgraph
 
+MMType = MM | Gemm | WeightOnlyGroupwiseQuantMatmul | WeightOnlyQuantMatmul
+
 
 # pylint: disable-next=too-many-public-methods
 class Linear(Subgraph):
@@ -52,7 +54,7 @@
         add (AddTensor | None): The bias addition operation node, if present
     """
 
-    mm: MM | Gemm | WeightOnlyGroupwiseQuantMatmul | WeightOnlyQuantMatmul
+    mm: MMType
     add: AddTensorTensor | None
 
     @property
@@ -224,16 +226,6 @@
         """The LoRA prefix associated with this linear layer."""
         return verify(self.mm.meta.get(LORA_PREFIX), as_type=LoraPluginInputPrefix)
 
-<<<<<<< HEAD
-    def mark_as_shared_expert(self) -> None:
-        """Mark this linear layer as a shared expert layer.
-
-        This sets a metadata flag indicating that this linear layer is used as a shared expert
-        across multiple MoE layers in the model. It's used to discriminate linear layers in shared experts
-        from normal linear layers.
-        """
-        self.mm.meta["is_shared_expert"] = True
-=======
     @property
     def weight_dequantize_node(self) -> Dequantize | None:
         """The weight dequantization node associated with this linear layer."""
@@ -249,4 +241,7 @@
         """Set the activation quantization scale."""
         assert ACTIVATION_QUANT_SCALE not in self.mm.meta, f"Activation quant scale already set for {self.mm}"
         self.mm.meta[ACTIVATION_QUANT_SCALE] = scale
->>>>>>> e6056a97
+
+    def mark_expert_type_as(self, expert_type: ExpertTypeLiteral) -> None:
+        """Mark the expert type of this linear layer if it is a part of a MoE layer."""
+        self.mm.meta[EXPERT_TYPE] = expert_type