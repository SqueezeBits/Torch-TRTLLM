--- conflicted
+++ resolved
@@ -1,6 +1,3 @@
-<<<<<<< HEAD
-from typing import Literal
-=======
 # Copyright 2025 SqueezeBits, Inc.
 #
 # Licensed under the Apache License, Version 2.0 (the "License");
@@ -14,7 +11,8 @@
 # WITHOUT WARRANTIES OR CONDITIONS OF ANY KIND, either express or implied.
 # See the License for the specific language governing permissions and
 # limitations under the License.
->>>>>>> c396108c
+
+from typing import Literal
 
 import torch
 from loguru import logger
