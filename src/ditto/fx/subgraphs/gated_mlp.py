--- conflicted
+++ resolved
@@ -15,13 +15,8 @@
 from torch.fx import Node
 from typing_extensions import Self
 
-<<<<<<< HEAD
-from ..nodes import MM, MulTensorTensor
+from ..nodes import MM, Gelu, MulTensorTensor
 from ..utils import find_closest_common_descendant, find_nearest
-=======
-from ..nodes import MM, Gelu, MulTensorTensor
-from ..utils import find_closest_common_descendant
->>>>>>> e6056a97
 from .fused_linear import FusedLinear
 from .linear import Linear
 from .path import TrailingReformatPath
@@ -43,7 +38,7 @@
 
     @classmethod
     def configure_from(cls, node: Node) -> Self | None:
-        if (gelu := Gelu.specialize_from(node)) and (proj := Linear.find_nearest(gelu.node)):
+        if (gelu := Gelu.specialize_from(node)) and (proj := find_nearest(Linear, gelu.node)):
             # It assumes that up_proj and gate_proj are already fused.
             return cls(up_proj=proj, gate_proj=proj, mul=None)
 
