--- conflicted
+++ resolved
@@ -93,11 +93,8 @@
     "HerdConstantsToTheRight",
     "IndexLayers",
     "InsertGatherLastTokenIds",
-<<<<<<< HEAD
     "MarkRouters",
-=======
     "OverrideMulScalarTypePromotion",
->>>>>>> 09f82907
     "ParallelizeLinear",
     "ParallelizePipeline",
     "PopLoraPlugins",
