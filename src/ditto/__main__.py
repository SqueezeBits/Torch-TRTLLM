# mypy: disable-error-code=misc
# pylint: disable=dangerous-default-value, too-many-positional-arguments
import os
from typing import Annotated, Literal

import torch
from loguru import logger
from peft import PeftModel
from transformers import (
    AutoModelForCausalLM,
    AutoTokenizer,
    PreTrainedModel,
    PreTrainedTokenizer,
    PreTrainedTokenizerFast,
)
from typer import Option, Typer

from .api import trtllm_build
from .configs import TRTLLMMapping
from .constants import DEFAULT_DEVICE, DISABLE_TRANSFORMER_PATCHES
from .contexts import disable_modelopt_peft_patches, disable_torch_jit_state
from .types import trt_to_torch_dtype_mapping

if not DISABLE_TRANSFORMER_PATCHES:
    # pylint: disable-next=unused-import
    from .patches import transformers  # noqa: F401

    logger.info("To prevent custom patches for transformers set the environment variable DISABLE_TRANSFORMER_PATCHES=1")

app = Typer()


@app.command()
def generate(
    model_id: str,
    prompts: Annotated[list[str], Option(default_factory=list)],
    device: str = DEFAULT_DEVICE,
    dtype: str = "auto",
    trust_remote_code: bool = False,
    max_output_len: int = 100,
) -> None:
    """Generate text completions for given prompts using a language model."""
    if not prompts:
        logger.info("Using default prompts")
        prompts = ["Hey, are you conscious?"]
    _prompts = "\n".join(f"* {p}" for p in prompts)
    logger.info(f"prompts:\n{_prompts}")

    model = AutoModelForCausalLM.from_pretrained(
        model_id,
        torch_dtype=get_model_dtype(dtype),
        device_map=device,
        trust_remote_code=trust_remote_code,
    )
    logger.info(f"device: {device} | dtype: {model.config.torch_dtype}")

    tokenizer = AutoTokenizer.from_pretrained(model_id)
    tokenizer.pad_token_id = model.config.pad_token_id or 0
    tokenizer.padding_side = "left"

    responses = run_generation(prompts, model, tokenizer, max_new_tokens=max_output_len, device=device)
    logger.info("============================Responses=============================")
    for response in responses:
        logger.info(response)
        logger.info("==================================================================")


def run_generation(
    prompts: list[str],
    model: PreTrainedModel,
    tokenizer: PreTrainedTokenizer | PreTrainedTokenizerFast,
    max_new_tokens: int | None = None,
    device: str = DEFAULT_DEVICE,
) -> list[str]:
    """Run text generation for a list of prompts.

    Args:
        prompts (list[str]): List of input prompts to generate completions for
        model (PreTrainedModel): The language model to use for generation
        tokenizer (PreTrainedTokenizer | PreTrainedTokenizerFast): Tokenizer for the model
        max_new_tokens (int | None, optional): Maximum number of new tokens to generate. Defaults to None.
        device (str, optional): Device to run generation on. Defaults to DEFAULT_DEVICE.

    Returns:
        list[str]: List of generated text completions with special tokens removed
    """
    inputs = tokenizer(prompts, padding=True, return_tensors="pt").to(device=device)
    outputs = model.generate(
        **inputs,
        do_sample=False,
        temperature=None,
        top_p=None,
        max_new_tokens=max_new_tokens,
    )
    responses = tokenizer.batch_decode(outputs)
    return [
        response.replace(tokenizer.pad_token or "<pad>", "")
        .replace(tokenizer.eos_token or "<eos>", "")
        .replace(tokenizer.bos_token or "<bos>", "")
        for response in responses
    ]


@app.command()
@torch.no_grad()
def build(
    model_id: str,
    add_output: list[str] = [],  # noqa: B006
    peft_id: str = "",
    output_dir: str = "",
    dtype: str = "auto",
    tp_size: int = 1,
    verbose: bool = False,
    trust_remote_code: bool = False,
    run_matmuls_in_fp32: bool = False,
    run_activations_in_model_dtype: bool = True,
) -> None:
    """Build a TensorRT-LLM engine from a pretrained model."""
    output_dir = resolve_output_dir(output_dir, model_id)
    app.pretty_exceptions_show_locals = verbose

    with disable_torch_jit_state(), disable_modelopt_peft_patches():
        model = AutoModelForCausalLM.from_pretrained(
            model_id,
            torch_dtype=get_model_dtype(dtype),
            device_map="auto",
            trust_remote_code=trust_remote_code,
        )
<<<<<<< HEAD
        if peft_id:
            model = PeftModel.from_pretrained(model, peft_id)
    logger.info(f"device: {device} | dtype: {model.config.torch_dtype}")
=======
    logger.info(f"device: {model.device} | dtype: {model.config.torch_dtype}")
>>>>>>> 7b1f77ca

    os.makedirs(output_dir, exist_ok=True)
    trtllm_build(
        model,
        output_dir,
        mapping=TRTLLMMapping(tp_size=tp_size),
        run_matmuls_in_fp32=run_matmuls_in_fp32,
        run_activations_in_model_dtype=run_activations_in_model_dtype,
        debug_node_names=add_output,
    )


def get_model_dtype(dtype: str) -> torch.dtype | Literal["auto"]:
    """Get PyTorch dtype from string representation.

    Args:
        dtype (str): String representation of dtype or "auto"

    Returns:
        torch.dtype | Literal["auto"]: PyTorch dtype or "auto"

    Raises:
        ValueError: If dtype string is not recognized
    """
    if dtype == "auto":
        return "auto"
    try:
        return {
            str(torch_dtype).removeprefix("torch."): torch_dtype
            for torch_dtype in trt_to_torch_dtype_mapping().values()
        }[dtype]
    except KeyError as e:
        raise ValueError(f"Unsupported torch data type: {dtype}") from e


def resolve_output_dir(output_dir: str, model_id: str) -> str:
    """Resolve the output directory path.

    Args:
        output_dir (str): User-specified output directory path
        model_id (str): Model identifier used to generate default path

    Returns:
        str: Resolved output directory path

    Raises:
        AssertionError: If output_dir exists but is not a directory
    """
    if not output_dir:
        output_dir = get_default_output_dir(model_id)
        logger.info(f"Using default output directory: {output_dir}")

    if os.path.exists(output_dir):
        assert os.path.isdir(
            output_dir
        ), f"Invalid output directory: {output_dir} already exists, but it is not a directory."
        logger.warning("The contents in the output directory will be overwritten")

    return output_dir


def get_default_output_dir(model_id: str) -> str:
    """Get default output directory path based on model ID.

    Args:
        model_id (str): Model identifier or path

    Returns:
        str: Default output directory path
    """
    if os.path.isdir(model_id):
        return os.path.join("./engines", os.path.basename(model_id))
    return os.path.join("./engines", model_id)


@app.command()
def compare(
    x: str,
    y: str,
    transpose: Annotated[list[str], Option(default_factory=list)],
    show_only: Annotated[list[str], Option(default_factory=list)],
    floating_point_only: bool = False,
    device: str = DEFAULT_DEVICE,
) -> None:
    """Compare tensors between two PyTorch state dictionaries."""
    logger.info(f"Map location: {device}")
    tensors_x: dict[str, torch.Tensor] = torch.load(x, weights_only=True, map_location=device)
    tensors_y: dict[str, torch.Tensor] = torch.load(y, weights_only=True, map_location=device)
    keys_x = set(tensors_x)
    keys_y = set(tensors_y)
    if show_only:
        keys_x = keys_x.intersection(show_only)
        keys_y = keys_y.intersection(show_only)

    keys_only_x = keys_x - keys_y
    keys_only_y = keys_y - keys_x

    if keys_x != keys_y:
        logger.warning(f"Keys are different!\nOnly in {x}: {keys_only_x}\nOnly in {y}: {keys_only_y}\n")
    keys = keys_x & keys_y

    for name in keys:
        tx = tensors_x[name]
        ty = tensors_y[name]
        if floating_point_only and not (torch.is_floating_point(tx) and torch.is_floating_point(ty)):
            continue
        logger.info(f"======================Comparing {name}======================")
        if transpose_tx := name in transpose:
            logger.info(f"Transposing {name} in {x}")
        compare_tensors(x, tx, y, ty, transpose_tx=transpose_tx)

    if keys_only_x:
        logger.info(f"Tensors only found in {x}")
        for name in keys_only_x:
            t = tensors_x[name]
            logger.info(f"{name}\n{summary(t)}")

    if keys_only_y:
        logger.info(f"Tensors only found in {y}")
        for name in keys_only_y:
            t = tensors_y[name]
            logger.info(f"{name}\n{summary(t)}")


def compare_tensors(x: str, tx: torch.Tensor, y: str, ty: torch.Tensor, transpose_tx: bool = False) -> None:
    """Compare two tensors and log their differences.

    Args:
        x (str): Name/identifier for first tensor
        tx (torch.Tensor): First tensor
        y (str): Name/identifier for second tensor
        ty (torch.Tensor): Second tensor
        transpose_tx (bool, optional): Whether to transpose first tensor before comparison. Defaults to False.
    """
    if transpose_tx:
        tx = tx.t()
    has_same_shape = tx.shape == ty.shape
    has_same_dtype = tx.dtype == ty.dtype
    if has_same_shape:
        if not has_same_dtype:
            dtype = torch.promote_types(tx.dtype, ty.dtype)
            logger.warning(f"The tensors have different dtypes: {tx.dtype}, {ty.dtype}. Will promote dtypes to {dtype}")
            tx = tx.to(dtype)
            ty = ty.to(dtype)
        rtol = 1e-03 if tx.dtype == torch.float16 else 1e-05
        atol = 1e-03 if tx.dtype == torch.float16 else 1e-08
        allclose = torch.allclose(tx, ty, rtol=rtol, atol=atol)
        allsame = torch.all(tx == ty).item()
        (logger.info if allclose else logger.warning)(
            f"torch.allclose - {'pass' if allclose else 'fail'} (rtol: {rtol:.1e}, atol: {atol:.1e})"
        )
        (logger.info if allsame else logger.warning)(f"torch.all - {'pass' if allsame else 'fail'}")
        logger.info(f"absolute_difference\n{summary((tx - ty).abs())}")
        logger.info(f"percentage_error\n{summary((tx - ty).abs() / (ty.abs() + 1e-6), precision='.3%')}")
        logger.info(f"{x}\n{summary(tx)}")
        logger.info(f"{y}\n{summary(ty)}")
    else:
        logger.warning("Cannot compare tensors with different shapes")


def summary(t: torch.Tensor, *, precision: str = ".16e") -> str:
    """Generate a summary of tensor statistics.

    Args:
        t (torch.Tensor): Input tensor
        precision (str, optional): Format string for floating point values. Defaults to ".16e".

    Returns:
        str: Multi-line string containing tensor statistics
    """
    float_value = t.float()
    return "\n".join(
        [
            f"  * shape: {(*t.shape,)}",
            f"  * dtype: {t.dtype}",
            f"  * min: {format(float_value.min().item(), precision)}",
            f"  * mean: {format(float_value.mean().item(), precision)}",
            f"  * median: {format(float_value.median().item(), precision)}",
            f"  * max: {format(float_value.max().item(), precision)}",
            f"  * std: {float_value.std().item():.16e}",
            f"  * #nans: {float_value.isnan().sum().item()}",
            f"  * #infs: {float_value.isinf().sum().item()}",
        ]
    )


if __name__ == "__main__":
    app()<|MERGE_RESOLUTION|>--- conflicted
+++ resolved
@@ -126,13 +126,9 @@
             device_map="auto",
             trust_remote_code=trust_remote_code,
         )
-<<<<<<< HEAD
         if peft_id:
             model = PeftModel.from_pretrained(model, peft_id)
-    logger.info(f"device: {device} | dtype: {model.config.torch_dtype}")
-=======
     logger.info(f"device: {model.device} | dtype: {model.config.torch_dtype}")
->>>>>>> 7b1f77ca
 
     os.makedirs(output_dir, exist_ok=True)
     trtllm_build(
