--- conflicted
+++ resolved
@@ -13,7 +13,7 @@
 # limitations under the License.
 
 # mypy: disable-error-code=misc
-# pylint: disable=dangerous-default-value, too-many-positional-arguments
+# pylint: disable=dangerous-default-value, too-many-positional-arguments, too-many-arguments, too-many-locals
 import os
 import time
 from typing import Annotated, Literal
@@ -21,10 +21,6 @@
 import click
 import torch
 from loguru import logger
-<<<<<<< HEAD
-=======
-from peft.peft_model import PeftModel
->>>>>>> ffda47ce
 from transformers import (
     AutoModelForCausalLM,
     AutoTokenizer,
@@ -35,9 +31,10 @@
 from typer import Option, Typer
 
 from .api import trtllm_build
-from .configs import DTypeLiteral, TRTLLMMapping
+from .configs import TRTLLMMapping
 from .constants import DEFAULT_DEVICE, DISABLE_TRANSFORMER_PATCHES
 from .contexts import disable_modelopt_peft_patches, disable_torch_jit_state
+from .literals import DTypeLiteral
 from .peft import load_peft_adapters
 from .types import trt_to_torch_dtype_mapping
 
@@ -134,12 +131,7 @@
     peft_ids: list[str] = [],  # noqa: B006
     output_dir: str = "",
     dtype: str = "auto",
-<<<<<<< HEAD
-    tp_size: int = 1,
     verbose_failure: bool = False,
-=======
-    verbose: bool = False,
->>>>>>> ffda47ce
     trust_remote_code: bool = False,
     run_matmuls_in_fp32: bool = False,
     run_activations_in_model_dtype: bool = True,
@@ -152,9 +144,11 @@
     logits_dtype: Annotated[DTypeLiteral, Option(click_type=click.Choice(["float16", "float32"]))] = "float32",
     gather_context_logits: bool = False,
     gather_generation_logits: bool = False,
-    gather_all_token_logits: bool = False,
+    gather_all_logits: bool = False,
 ) -> None:
     """Build a TensorRT-LLM engine from a pretrained model."""
+    if gather_all_logits:
+        gather_context_logits = gather_generation_logits = True
     output_dir = resolve_output_dir(output_dir, model_id)
     app.pretty_exceptions_show_locals = verbose_failure
 
@@ -174,9 +168,6 @@
             "Using FP32 model might consume significant amount of memory. "
             "Specify `--dtype float16` or `--dtype bfloat16` to reduce memory usage."
         )
-
-    if gather_all_token_logits:
-        gather_context_logits = gather_generation_logits = True
 
     os.makedirs(output_dir, exist_ok=True)
     start_time = time.perf_counter()
