# Copyright 2025 SqueezeBits, Inc.
#
# Licensed under the Apache License, Version 2.0 (the "License");
# you may not use this file except in compliance with the License.
# You may obtain a copy of the License at
#
#     http://www.apache.org/licenses/LICENSE-2.0
#
# Unless required by applicable law or agreed to in writing, software
# distributed under the License is distributed on an "AS IS" BASIS,
# WITHOUT WARRANTIES OR CONDITIONS OF ANY KIND, either express or implied.
# See the License for the specific language governing permissions and
# limitations under the License.

from collections.abc import Callable, Generator
from copy import copy, deepcopy

import torch
from loguru import logger
from torch.fx import GraphModule
from torch_tensorrt.dynamo.lowering.passes import (
    ATEN_POST_LOWERING_PASSES,
    DynamoPassManager,
)

from .arguments import TRTLLMArgumentHint
from .configs import TRTLLMMapping
from .contexts import ignore_symbolic_shapes_warning
from .debug import save_for_debug
from .fx import (
    ForgetSubmodules,
    ParallelizeLinear,
    PropagateTensorParallelism,
    ResetCodeGen,
    fake_tensor_prop_on_node_creation,
    get_level1_transform,
    get_optimization_transform,
    update_argument_hint,
)
<<<<<<< HEAD
from .literals import PassName
=======
from .fx.targets import Plugin
>>>>>>> c396108c


def transform(
    graph_module: GraphModule,
    argument_hint: TRTLLMArgumentHint,
    dtype: torch.dtype,
    *,
    skipped_optimizers: list[PassName] | None = None,
    run_matmuls_in_fp32: bool = False,
    run_activations_in_model_dtype: bool = True,
    extra_passes: list[Callable[[GraphModule], GraphModule]] | None = None,
) -> GraphModule:
    """Transform a PyTorch GraphModule by applying a series of optimization passes.

    Args:
        graph_module (GraphModule): The input PyTorch GraphModule to transform
        argument_hint (TRTLLMArgumentHint): Hints about the arguments for optimization
        dtype (torch.dtype): The target data type for the transformed model
        skipped_optimizers (list[PassName] | None, optional): List of optimizer passes to skip. Defaults to None.
        run_matmuls_in_fp32 (bool, optional): Whether to run matrix multiplications in FP32. Defaults to False.
        run_activations_in_model_dtype (bool, optional): Whether to run activations in model dtype. Defaults to True.
        extra_passes (list[Callable[[GraphModule], GraphModule]] | None, optional): Additional transformation passes to
            apply. Defaults to None.

    Returns:
        GraphModule: The transformed PyTorch GraphModule after applying optimization passes
    """
    post_inline_pass_manager = DynamoPassManager.build_from_passlist(
        [
            ResetCodeGen().as_transform(),
            ForgetSubmodules().as_transform(),
            *(
                f
                for f in ATEN_POST_LOWERING_PASSES.passes
                if f.__name__ not in ("constant_fold", "lower_linear", "view_to_reshape")
            ),
            get_level1_transform(skipped_optimizers),
        ]
    )

    logger.debug("Running post-inlining passes")
    with fake_tensor_prop_on_node_creation(graph_module), ignore_symbolic_shapes_warning():
        graph_module = post_inline_pass_manager(graph_module)
    update_argument_hint(argument_hint, graph_module)

    save_for_debug("initial_graph_module", graph_module)

    custom_pass_manager = DynamoPassManager.build_from_passlist(
        [
            get_optimization_transform(
                argument_hint,
                dtype,
                skipped_optimizers=skipped_optimizers,
                run_matmuls_in_fp32=run_matmuls_in_fp32,
                run_activations_in_model_dtype=run_activations_in_model_dtype,
            ),
            *(extra_passes or []),
        ]
    )
    logger.debug("Running custom passes")
    with fake_tensor_prop_on_node_creation(graph_module), ignore_symbolic_shapes_warning():
        return custom_pass_manager(graph_module)


def parallelize(
    graph_module: GraphModule,
    mapping: TRTLLMMapping,
) -> Generator[tuple[int, GraphModule], None, None]:
    """Parallelize the graph module.

    Args:
        graph_module (GraphModule): The input graph module to parallelize
        mapping (TRTLLMMapping): The mapping of the parallelized graph module

    Returns:
        Generator[tuple[int, GraphModule], None, None]:
            A generator that yields the parallelized graph module for each rank
    """
<<<<<<< HEAD
    if mapping.world_size == 1:
        yield 0, graph_module
        return

    logger.info("Parallelizing the graph module")
    save_for_debug("graph_module_before_parallelization", graph_module)
    state_dict = graph_module.state_dict()
    for rank in range(mapping.world_size):
        logger.debug(f"Running parallelize passes for rank {rank}")
        sub_graph_module = GraphModule(state_dict, deepcopy(graph_module.graph))
        # WIP: add parallelize graph module
        parallelize_pass_manager = DynamoPassManager.build_from_passlist(
            [
                ParallelizeTensor(mapping=mapping.copy_with_rank(rank)).as_transform(),
            ]
        )
        with fake_tensor_prop_on_node_creation(sub_graph_module), ignore_symbolic_shapes_warning():
            sub_graph_module = parallelize_pass_manager(sub_graph_module)
        yield rank, sub_graph_module
=======
    if mapping.world_size > 1:
        logger.info("Parallelizing the graph module")
        save_for_debug("graph_module_before_parallelization", graph_module)
        for rank in range(mapping.world_size):
            logger.debug(f"Running parallelize passes for rank {rank}")
            copied_graph_module = copy_graph_module(graph_module)
            mapping_with_rank = mapping.copy_with_rank(rank)
            parallelize_pass_manager = DynamoPassManager.build_from_passlist(
                [
                    PropagateTensorParallelism(mapping=mapping_with_rank).as_transform(),
                    ParallelizeLinear(mapping=mapping_with_rank).as_transform(),
                ]
            )
            with fake_tensor_prop_on_node_creation(copied_graph_module), ignore_symbolic_shapes_warning():
                yield rank, parallelize_pass_manager(copied_graph_module)
    else:
        yield 0, graph_module


def copy_graph_module(graph_module: GraphModule) -> GraphModule:
    """Copy a graph module and its nodes.

    Args:
        graph_module (GraphModule): The graph module to copy

    Returns:
        GraphModule: The copied graph module
    """
    copied_graph = GraphModule(graph_module.state_dict(), deepcopy(graph_module.graph))
    copied_graph.meta.update(graph_module.meta)
    for node in copied_graph.graph.nodes:
        if isinstance(node.target, Plugin):
            # Note: If the target of a node is an instance of Plugin, it isn't copied.
            # We need to copy the Plugin target manually.
            node.target = copy(node.target)
    return copied_graph
>>>>>>> c396108c
<|MERGE_RESOLUTION|>--- conflicted
+++ resolved
@@ -30,6 +30,7 @@
 from .fx import (
     ForgetSubmodules,
     ParallelizeLinear,
+    Plugin,
     PropagateTensorParallelism,
     ResetCodeGen,
     fake_tensor_prop_on_node_creation,
@@ -37,11 +38,7 @@
     get_optimization_transform,
     update_argument_hint,
 )
-<<<<<<< HEAD
 from .literals import PassName
-=======
-from .fx.targets import Plugin
->>>>>>> c396108c
 
 
 def transform(
@@ -120,44 +117,24 @@
         Generator[tuple[int, GraphModule], None, None]:
             A generator that yields the parallelized graph module for each rank
     """
-<<<<<<< HEAD
     if mapping.world_size == 1:
         yield 0, graph_module
         return
 
     logger.info("Parallelizing the graph module")
     save_for_debug("graph_module_before_parallelization", graph_module)
-    state_dict = graph_module.state_dict()
     for rank in range(mapping.world_size):
         logger.debug(f"Running parallelize passes for rank {rank}")
-        sub_graph_module = GraphModule(state_dict, deepcopy(graph_module.graph))
-        # WIP: add parallelize graph module
+        copied_graph_module = copy_graph_module(graph_module)
+        mapping_with_rank = mapping.copy_with_rank(rank)
         parallelize_pass_manager = DynamoPassManager.build_from_passlist(
             [
-                ParallelizeTensor(mapping=mapping.copy_with_rank(rank)).as_transform(),
+                PropagateTensorParallelism(mapping=mapping_with_rank).as_transform(),
+                ParallelizeLinear(mapping=mapping_with_rank).as_transform(),
             ]
         )
-        with fake_tensor_prop_on_node_creation(sub_graph_module), ignore_symbolic_shapes_warning():
-            sub_graph_module = parallelize_pass_manager(sub_graph_module)
-        yield rank, sub_graph_module
-=======
-    if mapping.world_size > 1:
-        logger.info("Parallelizing the graph module")
-        save_for_debug("graph_module_before_parallelization", graph_module)
-        for rank in range(mapping.world_size):
-            logger.debug(f"Running parallelize passes for rank {rank}")
-            copied_graph_module = copy_graph_module(graph_module)
-            mapping_with_rank = mapping.copy_with_rank(rank)
-            parallelize_pass_manager = DynamoPassManager.build_from_passlist(
-                [
-                    PropagateTensorParallelism(mapping=mapping_with_rank).as_transform(),
-                    ParallelizeLinear(mapping=mapping_with_rank).as_transform(),
-                ]
-            )
-            with fake_tensor_prop_on_node_creation(copied_graph_module), ignore_symbolic_shapes_warning():
-                yield rank, parallelize_pass_manager(copied_graph_module)
-    else:
-        yield 0, graph_module
+        with fake_tensor_prop_on_node_creation(copied_graph_module), ignore_symbolic_shapes_warning():
+            yield rank, parallelize_pass_manager(copied_graph_module)
 
 
 def copy_graph_module(graph_module: GraphModule) -> GraphModule:
@@ -176,5 +153,4 @@
             # Note: If the target of a node is an instance of Plugin, it isn't copied.
             # We need to copy the Plugin target manually.
             node.target = copy(node.target)
-    return copied_graph
->>>>>>> c396108c
+    return copied_graph