--- conflicted
+++ resolved
@@ -1,6 +1,3 @@
-<<<<<<< HEAD
-# mypy: disable-error-code="misc"
-=======
 # Copyright 2025 SqueezeBits, Inc.
 #
 # Licensed under the Apache License, Version 2.0 (the "License");
@@ -15,8 +12,9 @@
 # See the License for the specific language governing permissions and
 # limitations under the License.
 
->>>>>>> c396108c
+# mypy: disable-error-code="misc"
 # pylint: disable=unused-import, invalid-name
+
 from collections.abc import Callable
 from functools import cache
 from inspect import isclass
