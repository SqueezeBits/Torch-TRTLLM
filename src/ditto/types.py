--- conflicted
+++ resolved
@@ -17,12 +17,8 @@
 
 from collections.abc import Callable
 from functools import cache
-<<<<<<< HEAD
 from inspect import isclass
 from typing import Any, ClassVar, TypeVar, cast, overload
-=======
-from typing import TYPE_CHECKING, ClassVar, TypeVar, cast
->>>>>>> ffda47ce
 
 import tensorrt as trt
 import torch
@@ -33,6 +29,8 @@
 from torch.fx import Node
 from typing_extensions import Unpack
 
+from .literals import DTypeLiteral
+
 BuiltInConstant = int | float | bool | None
 DeviceLikeType = str | torch.device | int
 NodeCriterion = Callable[[Node], bool]
@@ -41,7 +39,6 @@
 SymbolicShape = tuple[SymbolicInteger, ...]  # type: ignore[valid-type]
 ShapeArg = list[int | Node]
 
-<<<<<<< HEAD
 T = TypeVar("T")
 
 
@@ -67,10 +64,6 @@
         return coerced_value if coerce else value
     except ValidationError:
         return None
-=======
-if TYPE_CHECKING:
-    from .configs import DTypeLiteral
->>>>>>> ffda47ce
 
 
 class StrictlyTyped(BaseModel):
@@ -92,9 +85,9 @@
     """Error indicating unsupported data type conversion between two different frameworks."""
 
 
-FromDataType = TypeVar("FromDataType", torch.dtype, trt.DataType, int, str)
-OtherDataType = TypeVar("OtherDataType", torch.dtype, trt.DataType, int, str)
-ToDataType = TypeVar("ToDataType", torch.dtype, trt.DataType, int, str)
+FromDataType = TypeVar("FromDataType", torch.dtype, trt.DataType, int, DTypeLiteral)
+OtherDataType = TypeVar("OtherDataType", torch.dtype, trt.DataType, int, DTypeLiteral)
+ToDataType = TypeVar("ToDataType", torch.dtype, trt.DataType, int, DTypeLiteral)
 
 
 class DataType:
@@ -113,7 +106,11 @@
     MAPPING: ClassVar[dict[tuple[type, type], dict]] = {}
 
     def __init__(self, dtype: FromDataType) -> None:
-        self.dtype: torch.dtype | trt.DataType | int | DTypeLiteral = dtype
+        self.dtype: torch.dtype | trt.DataType | int | str = dtype
+
+    @overload
+    def to(self, data_type: type[str]) -> DTypeLiteral:
+        ...
 
     def to(self, data_type: type[ToDataType]) -> ToDataType:
         """Convert the stored data type to a specified target type.
@@ -132,10 +129,10 @@
         if data_type is TensorProto.DataType:  # TensorProto.DataType is not actually a type
             if isinstance(self.dtype, int):
                 return cast(TensorProto.DataType, self.dtype)
-        elif isinstance(self.dtype, data_type):
-            return self.dtype
-        actual_type: type = (
-            int if data_type is TensorProto.DataType else str if isinstance(data_type, str) else data_type
+        elif verified_dtype := verify(self.dtype, as_type=data_type):
+            return verified_dtype
+        actual_type: type[int] | type[torch.dtype] | type[trt.DataType] | type[str] = (
+            int if data_type is TensorProto.DataType else str if data_type is DTypeLiteral else data_type
         )
         assert (
             type_pair := (type(self.dtype), actual_type)
@@ -269,13 +266,13 @@
 
 
 @DataType.define_from
-def literal_to_torch_mapping() -> dict[str, torch.dtype]:
+def literal_to_torch_mapping() -> dict[DTypeLiteral, torch.dtype]:
     """Create `DTypeLiteral` to `torch.dtype` compatibility map.
 
-    * All strings in DTypeLiteral can be mapped to a PyTorch data type.
-
-    Returns:
-        dict[str, torch.dtype]: the compatibility map.
+    * All values in DTypeLiteral can be mapped to a PyTorch data type.
+
+    Returns:
+        dict[DTypeLiteral, torch.dtype]: the compatibility map.
     """
     return {
         "float16": torch.float16,
@@ -292,7 +289,8 @@
 # All PyTorch data types converted from TensorRT data types can be mapped to ONNX data types.
 DataType.define_by_composition(trt_to_torch_dtype_mapping(), torch_to_onnx_dtype_mapping())
 
-<<<<<<< HEAD
+# All PyTorch data types converted from DTypeLiteral can be mapped to ONNX data types.
+DataType.define_by_composition(literal_to_torch_mapping(), torch_to_onnx_dtype_mapping())
 
 ExpectedType = TypeVar("ExpectedType")
 
@@ -324,8 +322,4 @@
         return None
     if all(v == value for v in others):
         return value
-    return None
-=======
-# All PyTorch data types converted from DTypeLiteral can be mapped to ONNX data types.
-DataType.define_by_composition(literal_to_torch_mapping(), torch_to_onnx_dtype_mapping())
->>>>>>> ffda47ce
+    return None