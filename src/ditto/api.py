--- conflicted
+++ resolved
@@ -27,7 +27,6 @@
 
 from .arguments import TensorTypeHint, TorchExportArguments, TRTLLMArgumentHint
 from .configs import (
-    DTypeLiteral,
     TensorRTConfig,
     TRTLLMBuildConfig,
     TRTLLMEngineConfig,
@@ -40,13 +39,10 @@
 from .convert import convert
 from .debug import get_memory_footprint, save_for_debug
 from .export import export
-<<<<<<< HEAD
 from .fx import generate_trtllm_engine_config
-=======
 from .fx.utils import find_output_node
->>>>>>> ffda47ce
 from .inline import inline
-from .literals import PassName
+from .literals import DTypeLiteral, PassName
 from .transform import parallelize, transform
 from .types import BuiltInConstant, verify
 
@@ -104,7 +100,7 @@
     mapping = mapping or TRTLLMMapping()
     plugin_config = plugin_config or TRTLLMPluginConfig.create_from(model.config.torch_dtype, mapping.world_size)
     profile_config = profile_config or TRTLLMOptimizationProfileConfig.create_from(
-        model.config, 
+        model.config,
         plugin_config,
         max_batch_size=max_batch_size,
         max_seq_len=max_seq_len,
@@ -113,13 +109,16 @@
         max_beam_width=max_beam_width,
     )
     model_config = TRTLLMModelConfig(
-        lora_config=lora_config or TRTLLMLoraConfig(),
         plugin_config=plugin_config,
         gather_context_logits=gather_context_logits,
         gather_generation_logits=gather_generation_logits,
         logits_dtype=logits_dtype,
     )
-    argument_hint = TRTLLMArgumentHint.configure(profile_config, gather_context_logits, tp_size=mapping.tp_size)
+    argument_hint = TRTLLMArgumentHint.configure(
+        profile_config,
+        gather_context_logits=gather_context_logits,
+        tp_size=mapping.tp_size,
+    )
 
     graph_module = trtllm_export(
         model,
@@ -153,6 +152,7 @@
 def trtllm_export(
     model: PreTrainedModel | PeftModel,
     argument_hint: TRTLLMArgumentHint,
+    model_config: TRTLLMModelConfig,
     dtype: torch.dtype,
     *,
     run_matmuls_in_fp32: bool = False,
@@ -171,6 +171,7 @@
     Args:
         model (PreTrainedModel | PeftModel): The PyTorch model to export
         argument_hint (TRTLLMArgumentHint): Configuration for input arguments
+        model_config (TRTLLMModelConfig): Model configurations
         dtype (torch.dtype): Data type for the model
         run_matmuls_in_fp32 (bool, optional): Whether to run matrix multiplications in FP32. Defaults to False.
         run_activations_in_model_dtype (bool, optional): Whether to run activations in model dtype. Defaults to True.
@@ -210,6 +211,7 @@
     return transform(
         graph_module,
         argument_hint=argument_hint,
+        model_config=model_config,
         dtype=dtype,
         skipped_optimizers=skipped_optimizers,
         run_matmuls_in_fp32=run_matmuls_in_fp32,
@@ -290,7 +292,6 @@
             rank=rank,
         )
 
-<<<<<<< HEAD
 
 def save_component(
     engine_dir: str,
@@ -329,17 +330,6 @@
             f.write(component)
     else:
         raise ValueError(f"Unsupported component type: {type(component)}")
-=======
-        if rank == 0:
-            logger.info("Generating engine config from the optimized graph module")
-            engine_config = generate_trtllm_engine_config(
-                graph_module,
-                TRTLLMBuildConfig.merge(profile_config, model_config),
-                mapping,
-                architecture=network_name,
-            )
-            save(engine_config.model_dump_json(indent=2), "config.json", output_dir, message="Writing engine config")
->>>>>>> ffda47ce
 
 
 def add_outputs(names: list[str]) -> Callable[[GraphModule], GraphModule]:
@@ -389,104 +379,11 @@
     """Get the network name of the model.
 
     Args:
-<<<<<<< HEAD
         model (PreTrainedModel | PeftModel): The model to get the network name from.
-=======
-        contents (str | Buffer): The contents to save
-        filename (str): The name of the file to save
-        output_dir (str): The directory to save the file
-        message (str): The message to log
-    """
-
-    def get_output_path(filename: str) -> str:
-        output_path = os.path.join(output_dir, filename)
-        assert not os.path.exists(output_path) or os.path.isfile(output_path)
-        if os.path.exists(output_path):
-            logger.warning(f"The file at {output_path} will be overwritten")
-        return output_path
-
-    filepath = get_output_path(filename)
-    mode = "w" if isinstance(contents, str) else "wb"
-    logger.info(f"{message} at {filepath}")
-    with open(filepath, mode) as f:
-        f.write(contents)
-
-
-def trtllm_export(
-    model: PreTrainedModel,
-    argument_hint: TRTLLMArgumentHint,
-    model_config: TRTLLMModelConfig,
-    dtype: torch.dtype,
-    mapping: TRTLLMMapping,
-    *,
-    run_matmuls_in_fp32: bool = False,
-    run_activations_in_model_dtype: bool = True,
-    skipped_optimizers: list[PassName] | None = None,
-    extra_passes: list[Callable[[GraphModule], GraphModule]] | None = None,
-    enable_experimental_decompositions: bool = False,
-) -> Generator[tuple[int, GraphModule], None, None]:
-    """Export a PyTorch model to a graph module and generate TensorRT-LLM engine config.
-
-    Args:
-        model (PreTrainedModel): The PyTorch model to export
-        argument_hint (TRTLLMArgumentHint): Configuration for input arguments
-        model_config (TRTLLMModelConfig): Model configurations
-        dtype (torch.dtype): Data type for the model
-        mapping (TRTLLMMapping): Configuration for tensor parallelism mapping
-        build_config (TRTLLMBuildConfig): Configuration for building the engine
-        run_matmuls_in_fp32 (bool): Whether to run matrix multiplications in FP32
-        run_activations_in_model_dtype (bool): Whether to run activations in model dtype
-        skipped_optimizers (list[PassName] | None): List of optimization passes to skip
-        extra_passes (list[Callable[[GraphModule], GraphModule]] | None): Additional transformation passes to apply
-        enable_experimental_decompositions (bool): Whether to enable experimental decompositions
->>>>>>> ffda47ce
 
     Returns:
         str: The name of the network.
     """
-<<<<<<< HEAD
     if isinstance(model, PeftModel):
         return type(model.model).__name__
-    return type(model).__name__
-=======
-    logger.debug("torch.exporting module")
-    hints: dict[str, TensorTypeHint | BuiltInConstant] = {
-        INPUT_IDS: argument_hint.batched_input_ids,
-        "use_cache": False,
-    }
-    arguments = TorchExportArguments.from_hints(device=model.device, **hints)
-    logger.opt(lazy=True).debug("{x}", x=lambda: arguments)
-    exported_program = export(model, arguments)
-    save_for_debug("exported_program", exported_program)
-
-    device = model.device
-    logger.debug("Lowering exported program into graph module")
-    logger.opt(lazy=True).debug("Memory Footprint: {m}", m=lambda: get_memory_footprint(device))
-    graph_module = inline(
-        exported_program,
-        class_name=type(model).__name__,
-        enable_experimental_decompositions=enable_experimental_decompositions,
-    ).cpu()  # Inlined graph module no longer needs to reside on GPU
-    # Delete the exported program to free GPU resources
-    del exported_program
-    torch.cuda.empty_cache()
-
-    logger.opt(lazy=True).debug("Memory Footprint: {m}", m=lambda: get_memory_footprint(device))
-    logger.info("Optimizing the graph module")
-    graph_module = transform(
-        graph_module,
-        argument_hint=argument_hint,
-        model_config=model_config,
-        dtype=dtype,
-        skipped_optimizers=skipped_optimizers,
-        run_matmuls_in_fp32=run_matmuls_in_fp32,
-        run_activations_in_model_dtype=run_activations_in_model_dtype,
-        extra_passes=extra_passes,
-    )
-    logger.opt(lazy=True).debug("Memory Footprint: {m}", m=lambda: get_memory_footprint(device))
-
-    for rank, parallelized_graph_module in parallelize(graph_module, mapping):
-        logger.opt(lazy=True).debug("Memory Footprint: {m}", m=lambda: get_memory_footprint(device))
-        save_for_debug(f"graph_module_rank{rank}", parallelized_graph_module)
-        yield rank, parallelized_graph_module
->>>>>>> ffda47ce
+    return type(model).__name__